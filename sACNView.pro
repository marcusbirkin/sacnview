--- conflicted
+++ resolved
@@ -89,18 +89,12 @@
 ## Sources
 
 SOURCES += src/main.cpp\
-<<<<<<< HEAD
-    src/mdimainwindow.cpp \
     src/qspinbox_resizetocontent.cpp \
     src/qt56.cpp \
-    src/scopewindow.cpp \
-    src/universeview.cpp \
-=======
     src/ui/newversiondialog.cpp \
     src/ui/mdimainwindow.cpp \
     src/ui/scopewindow.cpp \
     src/ui/universeview.cpp \
->>>>>>> ded6860b
     src/sacn/ACNShare/CID.cpp \
     src/sacn/ACNShare/ipaddr.cpp \
     src/sacn/ACNShare/tock.cpp \
@@ -137,17 +131,11 @@
     src/sacn/fpscounter.cpp \
     src/widgets/grideditwidget.cpp
 
-<<<<<<< HEAD
-HEADERS += src/mdimainwindow.h \
+HEADERS += src/ui/mdimainwindow.h \
     src/qspinbox_resizetocontent.h \
-    src/scopewindow.h \
-    src/universeview.h \
-=======
-HEADERS += src/ui/mdimainwindow.h \
     src/ui/newversiondialog.h \
     src/ui/scopewindow.h \
     src/ui/universeview.h \
->>>>>>> ded6860b
     src/sacn/ACNShare/CID.h \
     src/sacn/ACNShare/defpack.h \
     src/sacn/ACNShare/ipaddr.h \
