## Copyright 2016 Tom Barthel-Steer
## http://www.tomsteer.net
##
## Licensed under the Apache License, Version 2.0 (the "License");
## you may not use this file except in compliance with the License.
## You may obtain a copy of the License at
##
## http://www.apache.org/licenses/LICENSE-2.0
##
## Unless required by applicable law or agreed to in writing, software
## distributed under the License is distributed on an "AS IS" BASIS,
## WITHOUT WARRANTIES OR CONDITIONS OF ANY KIND, either express or implied.
## See the License for the specific language governing permissions and
## limitations under the License.

QT       += core gui network multimedia

macx {
    QMAKE_MAC_SDK = macosx10.12
    ICON = res/icon.icns
}

!msvc {
    QMAKE_CXXFLAGS += -std=gnu++0x
}

win32 {
    LIBS += -lole32 -loleaut32
}

greaterThan(QT_MAJOR_VERSION, 4): QT += widgets

TARGET = sACNView
TEMPLATE = app

INCLUDEPATH += src src/sacn src/sacn/ACNShare

GIT_VERSION = $$system(git --git-dir $$PWD/.git --work-tree $$PWD describe --always --tags)
GIT_DATE_DAY = $$system(git --git-dir $$PWD/.git --work-tree $$PWD show -s --date=format:\"%a\" --format=\"%cd\" $$GIT_VERSION)
GIT_DATE_DATE = $$system(git --git-dir $$PWD/.git --work-tree $$PWD show -s --date=format:\"%d\" --format=\"%cd\" $$GIT_VERSION)
GIT_DATE_MONTH = $$system(git --git-dir $$PWD/.git --work-tree $$PWD show -s --date=format:\"%b\" --format=\"%cd\" $$GIT_VERSION)
GIT_DATE_YEAR = $$system(git --git-dir $$PWD/.git --work-tree $$PWD show -s --date=format:\"%Y\" --format=\"%cd\" $$GIT_VERSION)
GIT_TAG = $$system(git --git-dir $$PWD/.git --work-tree $$PWD describe --abbrev=0 --always --tags)
GIT_SHA1 = $$system(git --git-dir $$PWD/.git --work-tree $$PWD rev-parse --short HEAD)

DEFINES += GIT_CURRENT_SHA1=\\\"$$GIT_VERSION\\\"
DEFINES += GIT_DATE_DAY=\\\"$$GIT_DATE_DAY\\\"
DEFINES += GIT_DATE_DATE=\\\"$$GIT_DATE_DATE\\\"
DEFINES += GIT_DATE_MONTH=\\\"$$GIT_DATE_MONTH\\\"
DEFINES += GIT_DATE_YEAR=\\\"$$GIT_DATE_YEAR\\\"
DEFINES += VERSION=\\\"$$GIT_TAG\\\"

SOURCES += src/main.cpp\
    src/mdimainwindow.cpp \
    src/scopewindow.cpp \
    src/universeview.cpp \
    src/sacn/ACNShare/CID.cpp \
    src/sacn/ACNShare/ipaddr.cpp \
    src/sacn/ACNShare/tock.cpp \
    src/sacn/ACNShare/VHD.cpp \
    src/sacn/streamcommon.cpp \
    src/nicselectdialog.cpp \
    src/sacn/streamingacn.cpp \
    src/preferencesdialog.cpp \
    src/preferences.cpp \
    src/sacn/sacnlistener.cpp \
    src/universedisplay.cpp \
    src/transmitwindow.cpp \
    src/sacn/sacnsender.cpp \
    src/configureperchanpriodlg.cpp \
    src/gridwidget.cpp \
    src/priorityeditwidget.cpp \
    src/scopewidget.cpp \
    src/aboutdialog.cpp \
    src/sacn/sacneffectengine.cpp \
    src/mergeduniverselogger.cpp \
    src/sacn/sacnuniverselistmodel.cpp \
    src/snapshot.cpp \
    src/commandline.cpp \
    src/multiuniverse.cpp \
    src/flickerfinderinfoform.cpp \
    src/sacn/sacnsocket.cpp \
    src/logwindow.cpp \
    src/versioncheck.cpp \
    src/sacn/firewallcheck.cpp \
    src/bigdisplay.cpp \
    src/addmultidialog.cpp

HEADERS  += src/mdimainwindow.h \
    src/scopewindow.h \
    src/universeview.h \
    src/sacn/ACNShare/CID.h \
    src/sacn/ACNShare/defpack.h \
    src/sacn/ACNShare/deftypes.h \
    src/sacn/ACNShare/ipaddr.h \
    src/sacn/ACNShare/tock.h \
    src/sacn/ACNShare/VHD.h \
    src/sacn/streamcommon.h \
    src/nicselectdialog.h \
    src/sacn/streamingacn.h \
    src/preferencesdialog.h \
    src/preferences.h \
    src/sacn/sacnlistener.h \
    src/universedisplay.h \
    src/transmitwindow.h \
    src/consts.h \
    src/sacn/sacnsender.h \
    src/configureperchanpriodlg.h \
    src/gridwidget.h \
    src/priorityeditwidget.h \
    src/scopewidget.h \
    src/aboutdialog.h \
    src/sacn/sacneffectengine.h \
    src/mergeduniverselogger.h \
    src/sacn/sacnuniverselistmodel.h \
    src/snapshot.h \
    src/commandline.h \
    src/fontdata.h \
    src/multiuniverse.h \
    src/flickerfinderinfoform.h \
    src/sacn/sacnsocket.h \
    src/logwindow.h \
    src/versioncheck.h \
    src/sacn/firewallcheck.h \
    src/bigdisplay.h \ 
    src/addmultidialog.h

FORMS    += ui/mdimainwindow.ui \
    ui/scopewindow.ui \
    ui/universeview.ui \
    ui/nicselectdialog.ui \
    ui/preferencesdialog.ui \
    ui/transmitwindow.ui \
    ui/configureperchanpriodlg.ui \
    ui/aboutdialog.ui \
    ui/snapshot.ui \
    ui/multiuniverse.ui \
    ui/flickerfinderinfoform.ui \
    ui/logwindow.ui \
    ui/bigdisplay.ui \
    ui/addmultidialog.ui \
    ui/newversiondialog.ui

RESOURCES += \
    res/resources.qrc

RC_FILE = res/sacnview.rc

isEmpty(TARGET_EXT) {
    win32 {
        TARGET_CUSTOM_EXT = .exe
    }
    macx {
        TARGET_CUSTOM_EXT = .app
    }
} else {
    TARGET_CUSTOM_EXT = $${TARGET_EXT}
}

win32 {
    DEPLOY_COMMAND = windeployqt
    DEPLOY_DIR = $$system_path($${_PRO_FILE_PWD_}/install/deploy)
    DEPLOY_TARGET = $$system_path($${OUT_PWD}/release/$${TARGET}$${TARGET_CUSTOM_EXT})
    DEPLOY_OPT = --dir $${DEPLOY_DIR}
    DEPLOY_CLEANUP = $$QMAKE_COPY $${DEPLOY_TARGET} $${DEPLOY_DIR}
    DEPLOY_INSTALLER = makensis /DPRODUCT_VERSION="$$GIT_VERSION" $$system_path($${_PRO_FILE_PWD_}/install/win/install.nsi)
}
macx {
    DEPLOY_COMMAND = macdeployqt
    DEPLOY_DIR = $${_PRO_FILE_PWD_}/install/mac
    PRE_DEPLOY_COMMAND = $${QMAKE_DEL_FILE} $${DEPLOY_DIR}/ACNView.dmg
    DEPLOY_TARGET = $${OUT_PWD}/$${TARGET}$${TARGET_CUSTOM_EXT}
    DEPLOY_CLEANUP = $${_PRO_FILE_PWD_}/install/mac/create-dmg --volname "sACNView_Installer" --volicon "$${_PRO_FILE_PWD_}/res/icon.icns"
    DEPLOY_CLEANUP += --background "$${_PRO_FILE_PWD_}/res/mac_install_bg.png" --window-pos 200 120 --window-size 800 400 --icon-size 100 --icon sACNView.app 200 190 --hide-extension sACNView.app --app-drop-link 600 185
    DEPLOY_CLEANUP += $${_PRO_FILE_PWD_}/install/mac/sACNView.dmg $${OUT_PWD}/$${TARGET}$${TARGET_CUSTOM_EXT}
}
linux {
<<<<<<< HEAD
    VERSION = $$system(echo $$GIT_VERSION | sed 's/[a-zA-Z]//')
=======
    DEB_SANITIZED_VERSION = $$system(echo $$GIT_VERSION | sed 's/[a-zA-Z]//')
>>>>>>> 7e17cfb5

    DEPLOY_DIR = $${_PRO_FILE_PWD_}/install/linux
    DEPLOY_TARGET = $${DEPLOY_DIR}/AppDir/$${TARGET}

    DEPLOY_COMMAND = $${OUT_PWD}/linuxdeployqt
    DEPLOY_OPT = -appimage -verbose=2

    PRE_DEPLOY_COMMAND = $${QMAKE_DEL_FILE} $${DEPLOY_DIR}/*.AppImage
    PRE_DEPLOY_COMMAND += && $${QMAKE_DEL_FILE} $${DEPLOY_TARGET}
    PRE_DEPLOY_COMMAND += && wget -c "https://github.com/probonopd/linuxdeployqt/releases/download/continuous/linuxdeployqt-continuous-x86_64.AppImage" -O $${DEPLOY_COMMAND}
    PRE_DEPLOY_COMMAND += && chmod a+x $${DEPLOY_COMMAND}
    PRE_DEPLOY_COMMAND += && unset LD_LIBRARY_PATH
    PRE_DEPLOY_COMMAND += && $$QMAKE_COPY $${OUT_PWD}/$${TARGET} $${DEPLOY_TARGET}
    PRE_DEPLOY_COMMAND += && $$QMAKE_COPY $${DEPLOY_DIR}/usr/share/applications/sacnview.desktop $${DEPLOY_DIR}/AppDir/sacnview.desktop
    PRE_DEPLOY_COMMAND += && $$QMAKE_COPY $${_PRO_FILE_PWD_}/res/Logo.png $${DEPLOY_DIR}/AppDir/sacnview.png

    DEPLOY_CLEANUP = $$QMAKE_COPY $${OUT_PWD}/$${TARGET}*.AppImage $${DEPLOY_DIR}/$${TARGET}_$${DEB_SANITIZED_VERSION}.AppImage

    DEPLOY_INSTALLER = $${QMAKE_DEL_FILE} $${DEPLOY_DIR}/*.deb
    DEPLOY_INSTALLER += && $${QMAKE_DEL_FILE} $${DEPLOY_DIR}/opt/sacnview/*.AppImage
    DEPLOY_INSTALLER += && $$QMAKE_COPY $${_PRO_FILE_PWD_}/LICENSE $${DEPLOY_DIR}/COPYRIGHT
    DEPLOY_INSTALLER += && $$QMAKE_COPY $${DEPLOY_DIR}/$${TARGET}*.AppImage $${DEPLOY_DIR}/opt/sacnview/
    DEPLOY_INSTALLER += && ln -s $${TARGET}*.AppImage $${DEPLOY_DIR}/opt/sacnview/sACNView2.AppImage
    DEPLOY_INSTALLER += && $$QMAKE_COPY $${_PRO_FILE_PWD_}/res/icon_16.png $${DEPLOY_DIR}/usr/share/icons/hicolor/16x16/apps/sacnview.png
    DEPLOY_INSTALLER += && $$QMAKE_COPY $${_PRO_FILE_PWD_}/res/icon_24.png $${DEPLOY_DIR}/usr/share/icons/hicolor/24x24/apps/sacnview.png
    DEPLOY_INSTALLER += && $$QMAKE_COPY $${_PRO_FILE_PWD_}/res/icon_32.png $${DEPLOY_DIR}/usr/share/icons/hicolor/32x32/apps/sacnview.png
    DEPLOY_INSTALLER += && $$QMAKE_COPY $${_PRO_FILE_PWD_}/res/icon_48.png $${DEPLOY_DIR}/usr/share/icons/hicolor/48x48/apps/sacnview.png
    DEPLOY_INSTALLER += && $$QMAKE_COPY $${_PRO_FILE_PWD_}/res/icon_256.png $${DEPLOY_DIR}/usr/share/icons/hicolor/256x256/apps/sacnview.png
    DEPLOY_INSTALLER += && $$QMAKE_COPY $${_PRO_FILE_PWD_}/res/Logo.png $${DEPLOY_DIR}/usr/share/icons/hicolor/scalable/apps/sacnview.png
    DEPLOY_INSTALLER += && cd $${DEPLOY_DIR}
    DEPLOY_INSTALLER += && fpm -s dir -t deb --deb-meta-file $${DEPLOY_DIR}/COPYRIGHT -n $${TARGET} -v $${VERSION} opt/ usr/
}

CONFIG( release , debug | release) {
    QMAKE_POST_LINK += $${PRE_DEPLOY_COMMAND} $$escape_expand(\\n\\t)
    QMAKE_POST_LINK += $${DEPLOY_COMMAND} $${DEPLOY_TARGET} $${DEPLOY_OPT}
    QMAKE_POST_LINK += $$escape_expand(\\n\\t) $${DEPLOY_CLEANUP}
    QMAKE_POST_LINK += $$escape_expand(\\n\\t) $${DEPLOY_INSTALLER}
}<|MERGE_RESOLUTION|>--- conflicted
+++ resolved
@@ -175,11 +175,7 @@
     DEPLOY_CLEANUP += $${_PRO_FILE_PWD_}/install/mac/sACNView.dmg $${OUT_PWD}/$${TARGET}$${TARGET_CUSTOM_EXT}
 }
 linux {
-<<<<<<< HEAD
     VERSION = $$system(echo $$GIT_VERSION | sed 's/[a-zA-Z]//')
-=======
-    DEB_SANITIZED_VERSION = $$system(echo $$GIT_VERSION | sed 's/[a-zA-Z]//')
->>>>>>> 7e17cfb5
 
     DEPLOY_DIR = $${_PRO_FILE_PWD_}/install/linux
     DEPLOY_TARGET = $${DEPLOY_DIR}/AppDir/$${TARGET}
