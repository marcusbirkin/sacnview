## Copyright 2016 Tom Barthel-Steer
## http://www.tomsteer.net
##
## Licensed under the Apache License, Version 2.0 (the "License");
## you may not use this file except in compliance with the License.
## You may obtain a copy of the License at
##
## http://www.apache.org/licenses/LICENSE-2.0
##
## Unless required by applicable law or agreed to in writing, software
## distributed under the License is distributed on an "AS IS" BASIS,
## WITHOUT WARRANTIES OR CONDITIONS OF ANY KIND, either express or implied.
## See the License for the specific language governing permissions and
## limitations under the License.

QT       += core gui network multimedia

macx {
    QMAKE_MAC_SDK = macosx10.12
    ICON = res/icon.icns
}

!msvc {
    QMAKE_CXXFLAGS += -std=gnu++0x
}

greaterThan(QT_MAJOR_VERSION, 4): QT += widgets

TARGET = sACNView
TEMPLATE = app

INCLUDEPATH += src src/sacn src/sacn/ACNShare

GIT_VERSION = $$system(git --git-dir $$PWD/.git --work-tree $$PWD describe --always --tags)
GIT_DATE_DAY = $$system(git --git-dir $$PWD/.git --work-tree $$PWD show -s --date=format:\"%a\" --format=\"%cd\" $$GIT_VERSION)
GIT_DATE_DATE = $$system(git --git-dir $$PWD/.git --work-tree $$PWD show -s --date=format:\"%d\" --format=\"%cd\" $$GIT_VERSION)
GIT_DATE_MONTH = $$system(git --git-dir $$PWD/.git --work-tree $$PWD show -s --date=format:\"%b\" --format=\"%cd\" $$GIT_VERSION)
GIT_DATE_YEAR = $$system(git --git-dir $$PWD/.git --work-tree $$PWD show -s --date=format:\"%Y\" --format=\"%cd\" $$GIT_VERSION)
GIT_TAG = $$system(git --git-dir $$PWD/.git --work-tree $$PWD describe --abbrev=0 --always --tags)
GIT_SHA1 = $$system(git --git-dir $$PWD/.git --work-tree $$PWD rev-parse --short HEAD)

DEFINES += GIT_CURRENT_SHA1=\\\"$$GIT_VERSION\\\"
DEFINES += GIT_DATE_DAY=\\\"$$GIT_DATE_DAY\\\"
DEFINES += GIT_DATE_DATE=\\\"$$GIT_DATE_DATE\\\"
DEFINES += GIT_DATE_MONTH=\\\"$$GIT_DATE_MONTH\\\"
DEFINES += GIT_DATE_YEAR=\\\"$$GIT_DATE_YEAR\\\"
DEFINES += VERSION=\\\"$$GIT_TAG\\\"

SOURCES += src/main.cpp\
    src/mdimainwindow.cpp \
    src/scopewindow.cpp \
    src/universeview.cpp \
    src/sacn/ACNShare/CID.cpp \
    src/sacn/ACNShare/ipaddr.cpp \
    src/sacn/ACNShare/tock.cpp \
    src/sacn/ACNShare/VHD.cpp \
    src/sacn/streamcommon.cpp \
    src/nicselectdialog.cpp \
    src/sacn/streamingacn.cpp \
    src/preferencesdialog.cpp \
    src/preferences.cpp \
    src/sacn/sacnlistener.cpp \
    src/universedisplay.cpp \
    src/transmitwindow.cpp \
    src/sacn/sacnsender.cpp \
    src/configureperchanpriodlg.cpp \
    src/gridwidget.cpp \
    src/priorityeditwidget.cpp \
    src/scopewidget.cpp \
    src/aboutdialog.cpp \
    src/sacn/sacneffectengine.cpp \
    src/mergeduniverselogger.cpp \
    src/sacn/sacnuniverselistmodel.cpp \
    src/snapshot.cpp \
    src/commandline.cpp \
    src/multiuniverse.cpp \
    src/flickerfinderinfoform.cpp \
    src/sacn/sacnsocket.cpp \
    src/logwindow.cpp \
<<<<<<< HEAD
    src/versioncheck.cpp
=======
    src/bigdisplay.cpp
>>>>>>> d74c8b5f
	
HEADERS  += src/mdimainwindow.h \
    src/scopewindow.h \
    src/universeview.h \
    src/sacn/ACNShare/CID.h \
    src/sacn/ACNShare/defpack.h \
    src/sacn/ACNShare/deftypes.h \
    src/sacn/ACNShare/ipaddr.h \
    src/sacn/ACNShare/tock.h \
    src/sacn/ACNShare/VHD.h \
    src/sacn/streamcommon.h \
    src/nicselectdialog.h \
    src/sacn/streamingacn.h \
    src/preferencesdialog.h \
    src/preferences.h \
    src/sacn/sacnlistener.h \
    src/universedisplay.h \
    src/transmitwindow.h \
    src/consts.h \
    src/sacn/sacnsender.h \
    src/configureperchanpriodlg.h \
    src/gridwidget.h \
    src/priorityeditwidget.h \
    src/scopewidget.h \
    src/aboutdialog.h \
    src/sacn/sacneffectengine.h \
    src/mergeduniverselogger.h \
    src/sacn/sacnuniverselistmodel.h \
    src/snapshot.h \
    src/commandline.h \
    src/fontdata.h \
    src/multiuniverse.h \
    src/flickerfinderinfoform.h \
    src/sacn/sacnsocket.h \
    src/logwindow.h \
<<<<<<< HEAD
    src/versioncheck.h
=======
    src/bigdisplay.h
>>>>>>> d74c8b5f

FORMS    += ui/mdimainwindow.ui \
    ui/scopewindow.ui \
    ui/universeview.ui \
    ui/nicselectdialog.ui \
    ui/preferencesdialog.ui \
    ui/transmitwindow.ui \
    ui/configureperchanpriodlg.ui \
    ui/aboutdialog.ui \
    ui/snapshot.ui \
    ui/multiuniverse.ui \
    ui/flickerfinderinfoform.ui \
    ui/logwindow.ui \
    ui/bigdisplay.ui

RESOURCES += \
    res/resources.qrc

RC_FILE = res/sacnview.rc

isEmpty(TARGET_EXT) {
    win32 {
        TARGET_CUSTOM_EXT = .exe
    }
    macx {
        TARGET_CUSTOM_EXT = .app
    }
} else {
    TARGET_CUSTOM_EXT = $${TARGET_EXT}
}

win32 {
    DEPLOY_COMMAND = windeployqt
    DEPLOY_DIR = $$system_path($${_PRO_FILE_PWD_}/install/deploy)
    DEPLOY_TARGET = $$system_path($${OUT_PWD}/release/$${TARGET}$${TARGET_CUSTOM_EXT})
    DEPLOY_OPT = --dir $${DEPLOY_DIR}
    DEPLOY_CLEANUP = $$QMAKE_COPY $${DEPLOY_TARGET} $${DEPLOY_DIR}
    DEPLOY_INSTALLER = makensis /DPRODUCT_VERSION="$$GIT_VERSION" $$system_path($${_PRO_FILE_PWD_}/install/win/install.nsi)
}
macx {
    DEPLOY_COMMAND = macdeployqt
    DEPLOY_DIR = $${_PRO_FILE_PWD_}/install/mac
    PRE_DEPLOY_COMMAND = $${QMAKE_DEL_FILE} $${DEPLOY_DIR}/ACNView.dmg
    DEPLOY_TARGET = $${OUT_PWD}/$${TARGET}$${TARGET_CUSTOM_EXT}
    DEPLOY_CLEANUP = $${_PRO_FILE_PWD_}/install/mac/create-dmg --volname "sACNView_Installer" --volicon "$${_PRO_FILE_PWD_}/res/icon.icns"
    DEPLOY_CLEANUP += --background "$${_PRO_FILE_PWD_}/res/mac_install_bg.png" --window-pos 200 120 --window-size 800 400 --icon-size 100 --icon sACNView.app 200 190 --hide-extension sACNView.app --app-drop-link 600 185
    DEPLOY_CLEANUP += $${_PRO_FILE_PWD_}/install/mac/sACNView.dmg $${OUT_PWD}/$${TARGET}$${TARGET_CUSTOM_EXT}
}
linux {
    DEB_SANITIZED_VERSION = $$system(echo $$GIT_VERSION | sed 's/[a-zA-Z]//')

    DEPLOY_DIR = $${_PRO_FILE_PWD_}/install/linux
    DEPLOY_TARGET = $${DEPLOY_DIR}/AppDir/$${TARGET}

    DEPLOY_COMMAND = $${OUT_PWD}/linuxdeployqt
    DEPLOY_OPT = -appimage -verbose=2

    PRE_DEPLOY_COMMAND = $${QMAKE_DEL_FILE} $${DEPLOY_DIR}/*.AppImage
    PRE_DEPLOY_COMMAND += && $${QMAKE_DEL_FILE} $${DEPLOY_TARGET}
    PRE_DEPLOY_COMMAND += && wget -c "https://github.com/probonopd/linuxdeployqt/releases/download/continuous/linuxdeployqt-continuous-x86_64.AppImage" -O $${DEPLOY_COMMAND}
    PRE_DEPLOY_COMMAND += && chmod a+x $${DEPLOY_COMMAND}
    PRE_DEPLOY_COMMAND += && unset LD_LIBRARY_PATH
    PRE_DEPLOY_COMMAND += && $$QMAKE_COPY $${OUT_PWD}/$${TARGET} $${DEPLOY_TARGET}
    PRE_DEPLOY_COMMAND += && $$QMAKE_COPY $${DEPLOY_DIR}/usr/share/applications/sacnview.desktop $${DEPLOY_DIR}/AppDir/sacnview.desktop
    PRE_DEPLOY_COMMAND += && $$QMAKE_COPY $${_PRO_FILE_PWD_}/res/Logo.png $${DEPLOY_DIR}/AppDir/sacnview.png

    DEPLOY_CLEANUP = $$QMAKE_COPY $${OUT_PWD}/$${TARGET}*.AppImage $${DEPLOY_DIR}/$${TARGET}_$${DEB_SANITIZED_VERSION}.AppImage

    DEPLOY_INSTALLER = $${QMAKE_DEL_FILE} $${DEPLOY_DIR}/*.deb
    DEPLOY_INSTALLER += && $$QMAKE_COPY $${_PRO_FILE_PWD_}/LICENSE $${DEPLOY_DIR}/COPYRIGHT
    DEPLOY_INSTALLER += && $$QMAKE_COPY $${DEPLOY_DIR}/$${TARGET}_$${DEB_SANITIZED_VERSION}.AppImage $${DEPLOY_DIR}/opt/sacnview/sacnview.AppImage
    DEPLOY_INSTALLER += && $$QMAKE_COPY $${_PRO_FILE_PWD_}/res/icon_16.png $${DEPLOY_DIR}/usr/share/icons/hicolor/16x16/apps/sacnview.png
    DEPLOY_INSTALLER += && $$QMAKE_COPY $${_PRO_FILE_PWD_}/res/icon_24.png $${DEPLOY_DIR}/usr/share/icons/hicolor/24x24/apps/sacnview.png
    DEPLOY_INSTALLER += && $$QMAKE_COPY $${_PRO_FILE_PWD_}/res/icon_32.png $${DEPLOY_DIR}/usr/share/icons/hicolor/32x32/apps/sacnview.png
    DEPLOY_INSTALLER += && $$QMAKE_COPY $${_PRO_FILE_PWD_}/res/icon_48.png $${DEPLOY_DIR}/usr/share/icons/hicolor/48x48/apps/sacnview.png
    DEPLOY_INSTALLER += && $$QMAKE_COPY $${_PRO_FILE_PWD_}/res/icon_256.png $${DEPLOY_DIR}/usr/share/icons/hicolor/256x256/apps/sacnview.png
    DEPLOY_INSTALLER += && $$QMAKE_COPY $${_PRO_FILE_PWD_}/res/Logo.png $${DEPLOY_DIR}/usr/share/icons/hicolor/scalable/apps/sacnview.png
    DEPLOY_INSTALLER += && cd $${DEPLOY_DIR}
    DEPLOY_INSTALLER += && fpm -s dir -t deb --deb-meta-file $${DEPLOY_DIR}/COPYRIGHT -n $${TARGET} -v $${DEB_SANITIZED_VERSION} opt/ usr/
}

CONFIG( release , debug | release) {
    QMAKE_POST_LINK += $${PRE_DEPLOY_COMMAND} $$escape_expand(\\n\\t)
    QMAKE_POST_LINK += $${DEPLOY_COMMAND} $${DEPLOY_TARGET} $${DEPLOY_OPT}
    QMAKE_POST_LINK += $$escape_expand(\\n\\t) $${DEPLOY_CLEANUP}
    QMAKE_POST_LINK += $$escape_expand(\\n\\t) $${DEPLOY_INSTALLER}
}<|MERGE_RESOLUTION|>--- conflicted
+++ resolved
@@ -77,12 +77,9 @@
     src/flickerfinderinfoform.cpp \
     src/sacn/sacnsocket.cpp \
     src/logwindow.cpp \
-<<<<<<< HEAD
     src/versioncheck.cpp
-=======
     src/bigdisplay.cpp
->>>>>>> d74c8b5f
-	
+
 HEADERS  += src/mdimainwindow.h \
     src/scopewindow.h \
     src/universeview.h \
@@ -117,11 +114,8 @@
     src/flickerfinderinfoform.h \
     src/sacn/sacnsocket.h \
     src/logwindow.h \
-<<<<<<< HEAD
     src/versioncheck.h
-=======
     src/bigdisplay.h
->>>>>>> d74c8b5f
 
 FORMS    += ui/mdimainwindow.ui \
     ui/scopewindow.ui \
