--- conflicted
+++ resolved
@@ -81,11 +81,8 @@
     src/flickerfinderinfoform.cpp \
     src/sacn/sacnsocket.cpp \
     src/logwindow.cpp \
-<<<<<<< HEAD
-    src/versioncheck.cpp
-=======
-    src/sacn/firewallcheck.cpp
->>>>>>> 2f66768b
+    src/versioncheck.cpp \
+    src/sacn/firewallcheck.cpp \
     src/bigdisplay.cpp
 
 HEADERS  += src/mdimainwindow.h \
@@ -122,12 +119,9 @@
     src/flickerfinderinfoform.h \
     src/sacn/sacnsocket.h \
     src/logwindow.h \
-<<<<<<< HEAD
-    src/versioncheck.h
-=======
-    src/sacn/firewallcheck.h
->>>>>>> 2f66768b
-    src/bigdisplay.h
+    src/versioncheck.h \
+    src/sacn/firewallcheck.h \
+    src/bigdisplay.h 
 
 FORMS    += ui/mdimainwindow.ui \
     ui/scopewindow.ui \
