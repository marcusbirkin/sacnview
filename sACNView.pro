--- conflicted
+++ resolved
@@ -1,4 +1,3 @@
-<<<<<<< HEAD
 ## Copyright 2016 Tom Barthel-Steer
 ## http://www.tomsteer.net
 ##
@@ -44,7 +43,7 @@
     INCLUDEPATH += $${PCAP_PATH}/Include
 }
 !win32 {
-    LIBS += -lpcap -lPacket
+    LIBS += -lpcap
 }
 
 ## Main ##
@@ -247,255 +246,4 @@
     QMAKE_POST_LINK += $${DEPLOY_COMMAND} $${DEPLOY_TARGET} $${DEPLOY_OPT}
     QMAKE_POST_LINK += $$escape_expand(\\n\\t) $${DEPLOY_CLEANUP}
     QMAKE_POST_LINK += $$escape_expand(\\n\\t) $${DEPLOY_INSTALLER}
-}
-=======
-## Copyright 2016 Tom Barthel-Steer
-## http://www.tomsteer.net
-##
-## Licensed under the Apache License, Version 2.0 (the "License");
-## you may not use this file except in compliance with the License.
-## You may obtain a copy of the License at
-##
-## http://www.apache.org/licenses/LICENSE-2.0
-##
-## Unless required by applicable law or agreed to in writing, software
-## distributed under the License is distributed on an "AS IS" BASIS,
-## WITHOUT WARRANTIES OR CONDITIONS OF ANY KIND, either express or implied.
-## See the License for the specific language governing permissions and
-## limitations under the License.
-
-QT       += core gui network multimedia
-
-macx {
-    QMAKE_MAC_SDK = macosx10.12
-    ICON = res/icon.icns
-}
-
-!msvc {
-    QMAKE_CXXFLAGS += -std=gnu++0x
-}
-
-## External Libs
-
-# Firewall Checker
-win32 {
-    LIBS += -lole32 -loleaut32
-}
-
-#PCap/WinPcap
-win32 {
-    PCAP_PATH = $${_PRO_FILE_PWD_}/libs/WinPcap-413-173-b4
-    contains(QT_ARCH, i386) {
-        LIBS += -L$${PCAP_PATH}/lib
-    } else {
-        LIBS += -L$${PCAP_PATH}/lib/x64
-    }
-    LIBS += -lwpcap -lPacket
-    INCLUDEPATH += $${PCAP_PATH}/Include
-}
-!win32 {
-    LIBS += -lpcap
-}
-
-## Main ##
-
-greaterThan(QT_MAJOR_VERSION, 4): QT += widgets
-
-TARGET = sACNView
-TEMPLATE = app
-
-INCLUDEPATH += src src/sacn src/sacn/ACNShare
-
-GIT_VERSION = $$system(git --git-dir $$PWD/.git --work-tree $$PWD describe --always --tags)
-GIT_DATE_DAY = $$system(git --git-dir $$PWD/.git --work-tree $$PWD show -s --date=format:\"%a\" --format=\"%cd\" $$GIT_VERSION)
-GIT_DATE_DATE = $$system(git --git-dir $$PWD/.git --work-tree $$PWD show -s --date=format:\"%d\" --format=\"%cd\" $$GIT_VERSION)
-GIT_DATE_MONTH = $$system(git --git-dir $$PWD/.git --work-tree $$PWD show -s --date=format:\"%b\" --format=\"%cd\" $$GIT_VERSION)
-GIT_DATE_YEAR = $$system(git --git-dir $$PWD/.git --work-tree $$PWD show -s --date=format:\"%Y\" --format=\"%cd\" $$GIT_VERSION)
-GIT_TAG = $$system(git --git-dir $$PWD/.git --work-tree $$PWD describe --abbrev=0 --always --tags)
-GIT_SHA1 = $$system(git --git-dir $$PWD/.git --work-tree $$PWD rev-parse --short HEAD)
-
-DEFINES += GIT_CURRENT_SHA1=\\\"$$GIT_VERSION\\\"
-DEFINES += GIT_DATE_DAY=\\\"$$GIT_DATE_DAY\\\"
-DEFINES += GIT_DATE_DATE=\\\"$$GIT_DATE_DATE\\\"
-DEFINES += GIT_DATE_MONTH=\\\"$$GIT_DATE_MONTH\\\"
-DEFINES += GIT_DATE_YEAR=\\\"$$GIT_DATE_YEAR\\\"
-DEFINES += VERSION=\\\"$$GIT_TAG\\\"
-
-SOURCES += src/main.cpp\
-    src/mdimainwindow.cpp \
-    src/scopewindow.cpp \
-    src/universeview.cpp \
-    src/sacn/ACNShare/CID.cpp \
-    src/sacn/ACNShare/ipaddr.cpp \
-    src/sacn/ACNShare/tock.cpp \
-    src/sacn/ACNShare/VHD.cpp \
-    src/sacn/streamcommon.cpp \
-    src/nicselectdialog.cpp \
-    src/sacn/streamingacn.cpp \
-    src/preferencesdialog.cpp \
-    src/preferences.cpp \
-    src/sacn/sacnlistener.cpp \
-    src/universedisplay.cpp \
-    src/transmitwindow.cpp \
-    src/sacn/sacnsender.cpp \
-    src/configureperchanpriodlg.cpp \
-    src/gridwidget.cpp \
-    src/priorityeditwidget.cpp \
-    src/scopewidget.cpp \
-    src/aboutdialog.cpp \
-    src/sacn/sacneffectengine.cpp \
-    src/mergeduniverselogger.cpp \
-    src/sacn/sacnuniverselistmodel.cpp \
-    src/snapshot.cpp \
-    src/commandline.cpp \
-    src/multiuniverse.cpp \
-    src/flickerfinderinfoform.cpp \
-    src/sacn/sacnsocket.cpp \
-    src/logwindow.cpp \
-    src/versioncheck.cpp \
-    src/sacn/firewallcheck.cpp \
-    src/bigdisplay.cpp \
-    src/addmultidialog.cpp \
-    src/pcapplayback.cpp \
-    src/pcapplaybacksender.cpp
-
-HEADERS  += src/mdimainwindow.h \
-    src/scopewindow.h \
-    src/universeview.h \
-    src/sacn/ACNShare/CID.h \
-    src/sacn/ACNShare/defpack.h \
-    src/sacn/ACNShare/deftypes.h \
-    src/sacn/ACNShare/ipaddr.h \
-    src/sacn/ACNShare/tock.h \
-    src/sacn/ACNShare/VHD.h \
-    src/sacn/streamcommon.h \
-    src/nicselectdialog.h \
-    src/sacn/streamingacn.h \
-    src/preferencesdialog.h \
-    src/preferences.h \
-    src/sacn/sacnlistener.h \
-    src/universedisplay.h \
-    src/transmitwindow.h \
-    src/consts.h \
-    src/sacn/sacnsender.h \
-    src/configureperchanpriodlg.h \
-    src/gridwidget.h \
-    src/priorityeditwidget.h \
-    src/scopewidget.h \
-    src/aboutdialog.h \
-    src/sacn/sacneffectengine.h \
-    src/mergeduniverselogger.h \
-    src/sacn/sacnuniverselistmodel.h \
-    src/snapshot.h \
-    src/commandline.h \
-    src/fontdata.h \
-    src/multiuniverse.h \
-    src/flickerfinderinfoform.h \
-    src/sacn/sacnsocket.h \
-    src/logwindow.h \
-    src/versioncheck.h \
-    src/sacn/firewallcheck.h \
-    src/bigdisplay.h \ 
-    src/addmultidialog.h \
-    src/pcapplayback.h \
-    src/pcapplaybacksender.h \
-    src/ethernetstrut.h
-
-FORMS    += ui/mdimainwindow.ui \
-    ui/scopewindow.ui \
-    ui/universeview.ui \
-    ui/nicselectdialog.ui \
-    ui/preferencesdialog.ui \
-    ui/transmitwindow.ui \
-    ui/configureperchanpriodlg.ui \
-    ui/aboutdialog.ui \
-    ui/snapshot.ui \
-    ui/multiuniverse.ui \
-    ui/flickerfinderinfoform.ui \
-    ui/logwindow.ui \
-    ui/bigdisplay.ui \
-    ui/addmultidialog.ui \
-    ui/pcapplayback.ui
-
-RESOURCES += \
-    res/resources.qrc
-
-RC_FILE = res/sacnview.rc
-
-## Deploy ###
-
-isEmpty(TARGET_EXT) {
-    win32 {
-        TARGET_CUSTOM_EXT = .exe
-    }
-    macx {
-        TARGET_CUSTOM_EXT = .app
-    }
-} else {
-    TARGET_CUSTOM_EXT = $${TARGET_EXT}
-}
-
-win32 {
-    DEPLOY_COMMAND = windeployqt
-    DEPLOY_DIR = $$system_path($${_PRO_FILE_PWD_}/install/deploy)
-    DEPLOY_TARGET = $$system_path($${OUT_PWD}/release/$${TARGET}$${TARGET_CUSTOM_EXT})
-    DEPLOY_OPT = --dir $${DEPLOY_DIR}
-    DEPLOY_CLEANUP = $$QMAKE_COPY $${DEPLOY_TARGET} $${DEPLOY_DIR}
-    DEPLOY_INSTALLER = makensis /DPRODUCT_VERSION="$$GIT_VERSION" $$system_path($${_PRO_FILE_PWD_}/install/win/install.nsi)
-
-    # WinPCap
-    contains(QT_ARCH, i386) {
-        PRE_DEPLOY_COMMAND = $$QMAKE_COPY $$system_path($${PCAP_PATH}/Bin/*) $${DEPLOY_DIR}
-    } else {
-        PRE_DEPLOY_COMMAND = $$QMAKE_COPY $$system_path($${PCAP_PATH}/Bin/x64/*) $${DEPLOY_DIR}
-    }
-}
-macx {
-    DEPLOY_COMMAND = macdeployqt
-    DEPLOY_DIR = $${_PRO_FILE_PWD_}/install/mac
-    PRE_DEPLOY_COMMAND = $${QMAKE_DEL_FILE} $${DEPLOY_DIR}/ACNView.dmg
-    DEPLOY_TARGET = $${OUT_PWD}/$${TARGET}$${TARGET_CUSTOM_EXT}
-    DEPLOY_CLEANUP = $${_PRO_FILE_PWD_}/install/mac/create-dmg --volname "sACNView_Installer" --volicon "$${_PRO_FILE_PWD_}/res/icon.icns"
-    DEPLOY_CLEANUP += --background "$${_PRO_FILE_PWD_}/res/mac_install_bg.png" --window-pos 200 120 --window-size 800 400 --icon-size 100 --icon sACNView.app 200 190 --hide-extension sACNView.app --app-drop-link 600 185
-    DEPLOY_CLEANUP += $${_PRO_FILE_PWD_}/install/mac/sACNView.dmg $${OUT_PWD}/$${TARGET}$${TARGET_CUSTOM_EXT}
-}
-linux {
-    DEB_SANITIZED_VERSION = $$system(echo $$GIT_VERSION | sed 's/[a-zA-Z]//')
-
-    DEPLOY_DIR = $${_PRO_FILE_PWD_}/install/linux
-    DEPLOY_TARGET = $${DEPLOY_DIR}/AppDir/$${TARGET}
-
-    DEPLOY_COMMAND = $${OUT_PWD}/linuxdeployqt
-    DEPLOY_OPT = -appimage -verbose=2
-
-    PRE_DEPLOY_COMMAND = $${QMAKE_DEL_FILE} $${DEPLOY_DIR}/*.AppImage
-    PRE_DEPLOY_COMMAND += && $${QMAKE_DEL_FILE} $${DEPLOY_TARGET}
-    PRE_DEPLOY_COMMAND += && wget -c "https://github.com/probonopd/linuxdeployqt/releases/download/continuous/linuxdeployqt-continuous-x86_64.AppImage" -O $${DEPLOY_COMMAND}
-    PRE_DEPLOY_COMMAND += && chmod a+x $${DEPLOY_COMMAND}
-    PRE_DEPLOY_COMMAND += && unset LD_LIBRARY_PATH
-    PRE_DEPLOY_COMMAND += && $$QMAKE_COPY $${OUT_PWD}/$${TARGET} $${DEPLOY_TARGET}
-    PRE_DEPLOY_COMMAND += && $$QMAKE_COPY $${DEPLOY_DIR}/usr/share/applications/sacnview.desktop $${DEPLOY_DIR}/AppDir/sacnview.desktop
-    PRE_DEPLOY_COMMAND += && $$QMAKE_COPY $${_PRO_FILE_PWD_}/res/Logo.png $${DEPLOY_DIR}/AppDir/sacnview.png
-
-    DEPLOY_CLEANUP = $$QMAKE_COPY $${OUT_PWD}/$${TARGET}*.AppImage $${DEPLOY_DIR}/$${TARGET}_$${DEB_SANITIZED_VERSION}.AppImage
-
-    DEPLOY_INSTALLER = $${QMAKE_DEL_FILE} $${DEPLOY_DIR}/*.deb
-    DEPLOY_INSTALLER += && $$QMAKE_COPY $${_PRO_FILE_PWD_}/LICENSE $${DEPLOY_DIR}/COPYRIGHT
-    DEPLOY_INSTALLER += && $$QMAKE_COPY $${DEPLOY_DIR}/$${TARGET}_$${DEB_SANITIZED_VERSION}.AppImage $${DEPLOY_DIR}/opt/sacnview/sacnview.AppImage
-    DEPLOY_INSTALLER += && $$QMAKE_COPY $${_PRO_FILE_PWD_}/res/icon_16.png $${DEPLOY_DIR}/usr/share/icons/hicolor/16x16/apps/sacnview.png
-    DEPLOY_INSTALLER += && $$QMAKE_COPY $${_PRO_FILE_PWD_}/res/icon_24.png $${DEPLOY_DIR}/usr/share/icons/hicolor/24x24/apps/sacnview.png
-    DEPLOY_INSTALLER += && $$QMAKE_COPY $${_PRO_FILE_PWD_}/res/icon_32.png $${DEPLOY_DIR}/usr/share/icons/hicolor/32x32/apps/sacnview.png
-    DEPLOY_INSTALLER += && $$QMAKE_COPY $${_PRO_FILE_PWD_}/res/icon_48.png $${DEPLOY_DIR}/usr/share/icons/hicolor/48x48/apps/sacnview.png
-    DEPLOY_INSTALLER += && $$QMAKE_COPY $${_PRO_FILE_PWD_}/res/icon_256.png $${DEPLOY_DIR}/usr/share/icons/hicolor/256x256/apps/sacnview.png
-    DEPLOY_INSTALLER += && $$QMAKE_COPY $${_PRO_FILE_PWD_}/res/Logo.png $${DEPLOY_DIR}/usr/share/icons/hicolor/scalable/apps/sacnview.png
-    DEPLOY_INSTALLER += && cd $${DEPLOY_DIR}
-    DEPLOY_INSTALLER += && fpm -s dir -t deb --deb-meta-file $${DEPLOY_DIR}/COPYRIGHT -n $${TARGET} -v $${DEB_SANITIZED_VERSION} opt/ usr/
-}
-
-CONFIG( release , debug | release) {
-    QMAKE_POST_LINK += $${PRE_DEPLOY_COMMAND} $$escape_expand(\\n\\t)
-    QMAKE_POST_LINK += $${DEPLOY_COMMAND} $${DEPLOY_TARGET} $${DEPLOY_OPT}
-    QMAKE_POST_LINK += $$escape_expand(\\n\\t) $${DEPLOY_CLEANUP}
-    QMAKE_POST_LINK += $$escape_expand(\\n\\t) $${DEPLOY_INSTALLER}
-}
->>>>>>> 7ad3ae70
+}