## Copyright 2016 Tom Barthel-Steer
## http://www.tomsteer.net
##
## Licensed under the Apache License, Version 2.0 (the "License");
## you may not use this file except in compliance with the License.
## You may obtain a copy of the License at
##
## http://www.apache.org/licenses/LICENSE-2.0
##
## Unless required by applicable law or agreed to in writing, software
## distributed under the License is distributed on an "AS IS" BASIS,
## WITHOUT WARRANTIES OR CONDITIONS OF ANY KIND, either express or implied.
## See the License for the specific language governing permissions and
## limitations under the License.

QT       += core gui network multimedia

macx {
    QMAKE_MAC_SDK = macosx10.12
    ICON = res/icon.icns
}

!msvc {
    QMAKE_CXXFLAGS += -std=gnu++0x
}

win32 {
    LIBS += -lole32 -loleaut32
}

greaterThan(QT_MAJOR_VERSION, 4): QT += widgets

TARGET = sACNView
TEMPLATE = app

INCLUDEPATH += src src/sacn src/sacn/ACNShare

GIT_VERSION = $$system(git --git-dir $$PWD/.git --work-tree $$PWD describe --always --tags)
GIT_DATE_DAY = $$system(git --git-dir $$PWD/.git --work-tree $$PWD show -s --date=format:\"%a\" --format=\"%cd\" $$GIT_VERSION)
GIT_DATE_DATE = $$system(git --git-dir $$PWD/.git --work-tree $$PWD show -s --date=format:\"%d\" --format=\"%cd\" $$GIT_VERSION)
GIT_DATE_MONTH = $$system(git --git-dir $$PWD/.git --work-tree $$PWD show -s --date=format:\"%b\" --format=\"%cd\" $$GIT_VERSION)
GIT_DATE_YEAR = $$system(git --git-dir $$PWD/.git --work-tree $$PWD show -s --date=format:\"%Y\" --format=\"%cd\" $$GIT_VERSION)
GIT_TAG = $$system(git --git-dir $$PWD/.git --work-tree $$PWD describe --abbrev=0 --always --tags)
GIT_SHA1 = $$system(git --git-dir $$PWD/.git --work-tree $$PWD rev-parse --short HEAD)

DEFINES += GIT_CURRENT_SHA1=\\\"$$GIT_VERSION\\\"
DEFINES += GIT_DATE_DAY=\\\"$$GIT_DATE_DAY\\\"
DEFINES += GIT_DATE_DATE=\\\"$$GIT_DATE_DATE\\\"
DEFINES += GIT_DATE_MONTH=\\\"$$GIT_DATE_MONTH\\\"
DEFINES += GIT_DATE_YEAR=\\\"$$GIT_DATE_YEAR\\\"
DEFINES += VERSION=\\\"$$GIT_TAG\\\"

SOURCES += src/main.cpp\
    src/mdimainwindow.cpp \
    src/scopewindow.cpp \
    src/universeview.cpp \
    src/sacn/ACNShare/CID.cpp \
    src/sacn/ACNShare/ipaddr.cpp \
    src/sacn/ACNShare/tock.cpp \
    src/sacn/ACNShare/VHD.cpp \
    src/sacn/streamcommon.cpp \
    src/nicselectdialog.cpp \
    src/sacn/streamingacn.cpp \
    src/preferencesdialog.cpp \
    src/preferences.cpp \
    src/sacn/sacnlistener.cpp \
    src/universedisplay.cpp \
    src/transmitwindow.cpp \
    src/sacn/sacnsender.cpp \
    src/configureperchanpriodlg.cpp \
    src/gridwidget.cpp \
    src/priorityeditwidget.cpp \
    src/scopewidget.cpp \
    src/aboutdialog.cpp \
    src/sacn/sacneffectengine.cpp \
    src/mergeduniverselogger.cpp \
    src/sacn/sacnuniverselistmodel.cpp \
    src/snapshot.cpp \
    src/commandline.cpp \
    src/multiuniverse.cpp \
    src/flickerfinderinfoform.cpp \
    src/sacn/sacnsocket.cpp \
    src/logwindow.cpp \
<<<<<<< HEAD
    src/sacn/firewallcheck.cpp
=======
    src/bigdisplay.cpp
>>>>>>> d74c8b5f
	
HEADERS  += src/mdimainwindow.h \
    src/scopewindow.h \
    src/universeview.h \
    src/sacn/ACNShare/CID.h \
    src/sacn/ACNShare/defpack.h \
    src/sacn/ACNShare/deftypes.h \
    src/sacn/ACNShare/ipaddr.h \
    src/sacn/ACNShare/tock.h \
    src/sacn/ACNShare/VHD.h \
    src/sacn/streamcommon.h \
    src/nicselectdialog.h \
    src/sacn/streamingacn.h \
    src/preferencesdialog.h \
    src/preferences.h \
    src/sacn/sacnlistener.h \
    src/universedisplay.h \
    src/transmitwindow.h \
    src/consts.h \
    src/sacn/sacnsender.h \
    src/configureperchanpriodlg.h \
    src/gridwidget.h \
    src/priorityeditwidget.h \
    src/scopewidget.h \
    src/aboutdialog.h \
    src/sacn/sacneffectengine.h \
    src/mergeduniverselogger.h \
    src/sacn/sacnuniverselistmodel.h \
    src/snapshot.h \
    src/commandline.h \
    src/fontdata.h \
    src/multiuniverse.h \
    src/flickerfinderinfoform.h \
    src/sacn/sacnsocket.h \
    src/logwindow.h \
<<<<<<< HEAD
    src/sacn/firewallcheck.h
=======
    src/bigdisplay.h
>>>>>>> d74c8b5f

FORMS    += ui/mdimainwindow.ui \
    ui/scopewindow.ui \
    ui/universeview.ui \
    ui/nicselectdialog.ui \
    ui/preferencesdialog.ui \
    ui/transmitwindow.ui \
    ui/configureperchanpriodlg.ui \
    ui/aboutdialog.ui \
    ui/snapshot.ui \
    ui/multiuniverse.ui \
    ui/flickerfinderinfoform.ui \
    ui/logwindow.ui \
    ui/bigdisplay.ui

RESOURCES += \
    res/resources.qrc

RC_FILE = res/sacnview.rc

isEmpty(TARGET_EXT) {
    win32 {
        TARGET_CUSTOM_EXT = .exe
    }
    macx {
        TARGET_CUSTOM_EXT = .app
    }
} else {
    TARGET_CUSTOM_EXT = $${TARGET_EXT}
}

win32 {
    DEPLOY_COMMAND = windeployqt
    DEPLOY_DIR = $$system_path($${_PRO_FILE_PWD_}/install/deploy)
    DEPLOY_TARGET = $$system_path($${OUT_PWD}/release/$${TARGET}$${TARGET_CUSTOM_EXT})
    DEPLOY_OPT = --dir $${DEPLOY_DIR}
    DEPLOY_CLEANUP = $$QMAKE_COPY $${DEPLOY_TARGET} $${DEPLOY_DIR}
    DEPLOY_INSTALLER = makensis /DPRODUCT_VERSION="$$GIT_VERSION" $$system_path($${_PRO_FILE_PWD_}/install/win/install.nsi)
}
macx {
    DEPLOY_COMMAND = macdeployqt
    DEPLOY_DIR = $${_PRO_FILE_PWD_}/install/mac
    PRE_DEPLOY_COMMAND = $${QMAKE_DEL_FILE} $${DEPLOY_DIR}/ACNView.dmg
    DEPLOY_TARGET = $${OUT_PWD}/$${TARGET}$${TARGET_CUSTOM_EXT}
    DEPLOY_CLEANUP = $${_PRO_FILE_PWD_}/install/mac/create-dmg --volname "sACNView_Installer" --volicon "$${_PRO_FILE_PWD_}/res/icon.icns"
    DEPLOY_CLEANUP += --background "$${_PRO_FILE_PWD_}/res/mac_install_bg.png" --window-pos 200 120 --window-size 800 400 --icon-size 100 --icon sACNView.app 200 190 --hide-extension sACNView.app --app-drop-link 600 185
    DEPLOY_CLEANUP += $${_PRO_FILE_PWD_}/install/mac/sACNView.dmg $${OUT_PWD}/$${TARGET}$${TARGET_CUSTOM_EXT}
}
linux {
    DEB_SANITIZED_VERSION = $$system(echo $$GIT_VERSION | sed 's/[a-zA-Z]//')

    DEPLOY_DIR = $${_PRO_FILE_PWD_}/install/linux
    DEPLOY_TARGET = $${DEPLOY_DIR}/AppDir/$${TARGET}

    DEPLOY_COMMAND = $${OUT_PWD}/linuxdeployqt
    DEPLOY_OPT = -appimage -verbose=2

    PRE_DEPLOY_COMMAND = $${QMAKE_DEL_FILE} $${DEPLOY_DIR}/*.AppImage
    PRE_DEPLOY_COMMAND += && $${QMAKE_DEL_FILE} $${DEPLOY_TARGET}
    PRE_DEPLOY_COMMAND += && wget -c "https://github.com/probonopd/linuxdeployqt/releases/download/continuous/linuxdeployqt-continuous-x86_64.AppImage" -O $${DEPLOY_COMMAND}
    PRE_DEPLOY_COMMAND += && chmod a+x $${DEPLOY_COMMAND}
    PRE_DEPLOY_COMMAND += && unset LD_LIBRARY_PATH
    PRE_DEPLOY_COMMAND += && $$QMAKE_COPY $${OUT_PWD}/$${TARGET} $${DEPLOY_TARGET}
    PRE_DEPLOY_COMMAND += && $$QMAKE_COPY $${DEPLOY_DIR}/usr/share/applications/sacnview.desktop $${DEPLOY_DIR}/AppDir/sacnview.desktop
    PRE_DEPLOY_COMMAND += && $$QMAKE_COPY $${_PRO_FILE_PWD_}/res/Logo.png $${DEPLOY_DIR}/AppDir/sacnview.png

    DEPLOY_CLEANUP = $$QMAKE_COPY $${OUT_PWD}/$${TARGET}*.AppImage $${DEPLOY_DIR}/$${TARGET}_$${DEB_SANITIZED_VERSION}.AppImage

    DEPLOY_INSTALLER = $${QMAKE_DEL_FILE} $${DEPLOY_DIR}/*.deb
    DEPLOY_INSTALLER += && $$QMAKE_COPY $${_PRO_FILE_PWD_}/LICENSE $${DEPLOY_DIR}/COPYRIGHT
    DEPLOY_INSTALLER += && $$QMAKE_COPY $${DEPLOY_DIR}/$${TARGET}_$${DEB_SANITIZED_VERSION}.AppImage $${DEPLOY_DIR}/opt/sacnview/sacnview.AppImage
    DEPLOY_INSTALLER += && $$QMAKE_COPY $${_PRO_FILE_PWD_}/res/icon_16.png $${DEPLOY_DIR}/usr/share/icons/hicolor/16x16/apps/sacnview.png
    DEPLOY_INSTALLER += && $$QMAKE_COPY $${_PRO_FILE_PWD_}/res/icon_24.png $${DEPLOY_DIR}/usr/share/icons/hicolor/24x24/apps/sacnview.png
    DEPLOY_INSTALLER += && $$QMAKE_COPY $${_PRO_FILE_PWD_}/res/icon_32.png $${DEPLOY_DIR}/usr/share/icons/hicolor/32x32/apps/sacnview.png
    DEPLOY_INSTALLER += && $$QMAKE_COPY $${_PRO_FILE_PWD_}/res/icon_48.png $${DEPLOY_DIR}/usr/share/icons/hicolor/48x48/apps/sacnview.png
    DEPLOY_INSTALLER += && $$QMAKE_COPY $${_PRO_FILE_PWD_}/res/icon_256.png $${DEPLOY_DIR}/usr/share/icons/hicolor/256x256/apps/sacnview.png
    DEPLOY_INSTALLER += && $$QMAKE_COPY $${_PRO_FILE_PWD_}/res/Logo.png $${DEPLOY_DIR}/usr/share/icons/hicolor/scalable/apps/sacnview.png
    DEPLOY_INSTALLER += && cd $${DEPLOY_DIR}
    DEPLOY_INSTALLER += && fpm -s dir -t deb --deb-meta-file $${DEPLOY_DIR}/COPYRIGHT -n $${TARGET} -v $${DEB_SANITIZED_VERSION} opt/ usr/
}

CONFIG( release , debug | release) {
    QMAKE_POST_LINK += $${PRE_DEPLOY_COMMAND} $$escape_expand(\\n\\t)
    QMAKE_POST_LINK += $${DEPLOY_COMMAND} $${DEPLOY_TARGET} $${DEPLOY_OPT}
    QMAKE_POST_LINK += $$escape_expand(\\n\\t) $${DEPLOY_CLEANUP}
    QMAKE_POST_LINK += $$escape_expand(\\n\\t) $${DEPLOY_INSTALLER}
}<|MERGE_RESOLUTION|>--- conflicted
+++ resolved
@@ -81,11 +81,8 @@
     src/flickerfinderinfoform.cpp \
     src/sacn/sacnsocket.cpp \
     src/logwindow.cpp \
-<<<<<<< HEAD
     src/sacn/firewallcheck.cpp
-=======
     src/bigdisplay.cpp
->>>>>>> d74c8b5f
 	
 HEADERS  += src/mdimainwindow.h \
     src/scopewindow.h \
@@ -121,11 +118,8 @@
     src/flickerfinderinfoform.h \
     src/sacn/sacnsocket.h \
     src/logwindow.h \
-<<<<<<< HEAD
     src/sacn/firewallcheck.h
-=======
     src/bigdisplay.h
->>>>>>> d74c8b5f
 
 FORMS    += ui/mdimainwindow.ui \
     ui/scopewindow.ui \
