--- conflicted
+++ resolved
@@ -19,11 +19,7 @@
 #include <QPalette>
 #include <QApplication>
 #include <QStyle>
-<<<<<<< HEAD
 #include <QToolTip>
-=======
-#include <QtDebug>
->>>>>>> 041e3625
 
 #define FIRST_COL_WIDTH 60
 #define ROW_COUNT 16
@@ -66,7 +62,6 @@
 
     qreal scaleWidth = width()/wantedWidth;
     qreal scaleHeight = height()/ wantedHeight;
-    qDebug() << scaleWidth << scaleHeight;
 
     painter.setRenderHint(QPainter::Antialiasing, true);
 
@@ -76,30 +71,30 @@
 
 
     // Determine the font size. This seems to look best based on increments of scale, not continuous scaling
-    QFont font("Segoe UI");
-    qreal scale = std::max(scaleWidth, scaleHeight);
-    font.setPointSizeF(8*scaleHeight);
-
-    font.setBold(true);
+    QFont font = this->font();
+
+    if(scaleHeight<=1.2)
+        font.setPointSize(8);
+    else if(scaleHeight<1.9)
+        font.setPointSize(10);
+    else
+        font.setPointSize(12);
     painter.setFont(font);
 
+    // Fill bars for background of the row and column labels
+    QRect rowLabelRect(0, 0,  FIRST_COL_WIDTH*scaleWidth, height());
+    painter.fillRect(rowLabelRect, QBrush(pal.color(QPalette::AlternateBase)));
+
+    QRect colLabelRect(0, 0,  width(), m_cellHeight*scaleHeight);
+    painter.fillRect(colLabelRect, QBrush(pal.color(QPalette::AlternateBase)));
 
 
     for(int row=1; row<ROW_COUNT+1; row++)
     {
         QRect textRect(0, row*m_cellHeight*scaleHeight, FIRST_COL_WIDTH*scaleWidth, m_cellHeight*scaleHeight);
-        QString rowLabel = QString("%1 - %2")
+        QString rowLabel = QString("%1-%2")
                 .arg(1+(row-1)*32)
                 .arg((row)*32);
-
-
-        double factor = static_cast<double>(textRect.width()) / static_cast<double>(painter.fontMetrics().width(rowLabel));
-        if ((factor < 1) || (factor > 1.25))
-        {
-            QFont f = painter.font();
-            f.setPointSizeF(f.pointSizeF()*factor);
-            painter.setFont(f);
-        }
 
         painter.drawText(textRect, Qt::AlignHCenter | Qt::AlignVCenter, rowLabel);
     }
@@ -108,18 +103,9 @@
         QRect textRect((FIRST_COL_WIDTH + col*CELL_WIDTH) * scaleWidth, 0, CELL_WIDTH*scaleWidth, m_cellHeight*scaleHeight);
         QString rowLabel = QString("%1")
                 .arg(col+1);
-        double factor = static_cast<double>(textRect.width()) / static_cast<double>(painter.fontMetrics().width(rowLabel));
-        if ((factor < 1) || (factor > 1.25))
-        {
-            QFont f = painter.font();
-            f.setPointSizeF(f.pointSizeF()*factor);
-            painter.setFont(f);
-        }
+
         painter.drawText(textRect, Qt::AlignHCenter | Qt::AlignVCenter, rowLabel);
     }
-
-    font.setBold(false);
-    painter.setFont(font);
 
     for(int row=0; row<ROW_COUNT; row++)
         for(int col=0; col<COL_COUNT; col++)
@@ -134,15 +120,6 @@
 
                 QString rowLabel = value;
                 painter.fillRect(textRect, fillColor);
-
-                double factor = static_cast<double>(textRect.width()) / static_cast<double>(painter.fontMetrics().width(rowLabel));
-                if ((factor < 1) || (factor > 1.25))
-                {
-                    QFont f = painter.font();
-                    f.setPointSizeF(f.pointSizeF()*factor);
-                    painter.setFont(f);
-                }
-
                 painter.drawText(textRect, Qt::AlignHCenter | Qt::AlignVCenter, rowLabel);
             }
 
@@ -167,16 +144,10 @@
     QListIterator<int> i(m_selectedAddresses);
     while(i.hasNext())
     {
-<<<<<<< HEAD
         int selectedAddress = i.next();
         int col = selectedAddress % 32;
         int row = selectedAddress / 32;
-        QRect textRect(FIRST_COL_WIDTH + col*CELL_WIDTH, (row+1)*m_cellHeight, CELL_WIDTH, m_cellHeight);
-=======
-        int col = m_selectedAddress % 32;
-        int row = m_selectedAddress / 32;
         QRect textRect((FIRST_COL_WIDTH + col*CELL_WIDTH)*scaleWidth, (row+1)*m_cellHeight*scaleHeight, CELL_WIDTH*scaleWidth, m_cellHeight*scaleHeight);
->>>>>>> 041e3625
         painter.setPen(pal.color(QPalette::Highlight));
         painter.drawRect(textRect);
     }
