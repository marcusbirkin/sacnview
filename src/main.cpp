--- conflicted
+++ resolved
@@ -24,11 +24,8 @@
 #include <QProcess>
 #include <QMessageBox>
 #include "sacnsender.h"
-<<<<<<< HEAD
 #include "versioncheck.h"
-=======
 #include "firewallcheck.h"
->>>>>>> 2f66768b
 
 int main(int argc, char *argv[])
 {
@@ -40,13 +37,12 @@
     a.setOrganizationName("sACNView");
     a.setOrganizationDomain("tomsteer.net");
 
-<<<<<<< HEAD
+
     // Check web (if avaliable) for new version
     VersionCheck version;
 
-=======
+
     bool newInterface = false;
->>>>>>> 2f66768b
     if(!Preferences::getInstance()->defaultInterfaceAvailable())
     {
         NICSelectDialog d;
@@ -57,12 +53,9 @@
             Preferences::getInstance()->setNetworkInterface(d.getSelectedInterface());
         }
 
-<<<<<<< HEAD
-=======
         newInterface = true;
     }
 
->>>>>>> 2f66768b
     // Changed to heap rather than stack,
     // so that we can destroy before cleaning up the singletons
     MDIMainWindow *w = new MDIMainWindow();
