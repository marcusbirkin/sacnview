// Copyright 2016 Tom Barthel-Steer
// http://www.tomsteer.net
//
// Licensed under the Apache License, Version 2.0 (the "License");
// you may not use this file except in compliance with the License.
// You may obtain a copy of the License at
//
// http://www.apache.org/licenses/LICENSE-2.0
//
// Unless required by applicable law or agreed to in writing, software
// distributed under the License is distributed on an "AS IS" BASIS,
// WITHOUT WARRANTIES OR CONDITIONS OF ANY KIND, either express or implied.
// See the License for the specific language governing permissions and
// limitations under the License.

#define QT_SHAREDPOINTER_TRACK_POINTERS 1

#include "mdimainwindow.h"
#include "nicselectdialog.h"
#include "preferences.h"
#include "consts.h"
#include <QApplication>
#include <QNetworkInterface>
#include <QProcess>
#include <QMessageBox>
#include <QStatusBar>
#include <QStyleFactory>
#include <QStandardPaths>
#include "sacnsender.h"
#include "versioncheck.h"
#include "firewallcheck.h"
#include "ipc.h"
#include "theme/darkstyle.h"
<<<<<<< HEAD
#ifdef USE_BREAKPAD
    #include "crash_handler.h"
    #include "crash_test.h"
#endif
=======
#include "translations/translationdialog.h"
>>>>>>> 47c18efa

int main(int argc, char *argv[])
{
    QApplication a(argc, argv);

    a.setApplicationName(APP_NAME);
    a.setApplicationVersion(VERSION);
    a.setOrganizationName("sACNView");
    a.setOrganizationDomain("tomsteer.net");

<<<<<<< HEAD
#ifdef USE_BREAKPAD
    // Breakpad Crash Handler
    Breakpad::CrashHandler::instance()->Init(QStandardPaths::writableLocation(QStandardPaths::TempLocation));

    // Breakpad Crash Tester
    if (qApp->arguments().contains("CRASHTEST", Qt::CaseInsensitive)) {
        CrashTest *crashwindow = new CrashTest;
        crashwindow->show();
    }
#endif
=======
    // Setup Language
    {
        TranslationDialog td(Preferences::getInstance()->GetLocale());
        if (!td.LoadTranslation())
        {
            td.exec();
            td.LoadTranslation(Preferences::getInstance()->GetLocale());
        }
    }
>>>>>>> 47c18efa

    // Windows XP Support
    #ifdef Q_OS_WIN
        #if (TARGET_WINXP)
            #pragma message("This binary is intended for Windows XP ONLY")
            QSysInfo systemInfo;
            QMessageBox msgBox;
            msgBox.setStandardButtons(QMessageBox::Ok);
            if (
                (systemInfo.kernelVersion().startsWith(QString("5.1"))) // Windows XP 32bit
                || (systemInfo.kernelVersion().startsWith(QString("5.2")))) // Windows XP 64bit
            {
                msgBox.setIcon(QMessageBox::Information);
                msgBox.setText(QObject::tr("This binary is intended for Windows XP only\r\nThere are major issues mixed IPv4 and IPv6 enviroments\r\n\r\nPlease ensure IPv6 is disabled"));
                msgBox.exec();
            } else {
                msgBox.setIcon(QMessageBox::Critical);
                msgBox.setText(QObject::tr("This binary is intended for Windows XP only"));
                msgBox.exec();
                a.exit();
                return -1;
            }
        #else
            #pragma message("This binary is intended for Windows >= 7")
        #endif
    #endif

<<<<<<< HEAD
    // Setup interface
=======
    // Check web (if avaliable) for new version
    VersionCheck version;

>>>>>>> 47c18efa
    bool newInterface = false;
    if(!Preferences::getInstance()->defaultInterfaceAvailable())
    {
        NICSelectDialog d;
        int result = d.exec();

        if(result==QDialog::Accepted)
        {
            Preferences::getInstance()->setNetworkInterface(d.getSelectedInterface());
        }

        newInterface = true;
    }


    a.setStyle(QStyleFactory::create("Fusion"));
    if(Preferences::getInstance()->GetTheme() == Preferences::THEME_DARK)
    {
        a.setStyle(new DarkStyle);
    }


    // Changed to heap rather than stack,
    // so that we can destroy before cleaning up the singletons
    MDIMainWindow *w = new MDIMainWindow();
    w->restoreMdiWindows();

    // Setup IPC
    IPC ipc(w);
    if (!ipc.isListening())
    {
        // Single instance only
        delete w;
        return -1;
    }

    // Show window
    if(Preferences::getInstance()->GetSaveWindowLayout())
        w->show();
    else
        w->showMaximized();

    // Show interface name on statusbar
    w->statusBar()->showMessage(QObject::tr("Selected interface: %1").arg(
                                    Preferences::getInstance()->networkInterface().humanReadableName())
                                    );


    // Check web (if avaliable) for new version
    VersionCheck version;

    // Check firewall if not newly selected
    if (!newInterface) {
        foreach (QNetworkAddressEntry ifaceAddr, Preferences::getInstance()->networkInterface().addressEntries())
        {
            if (ifaceAddr.ip().protocol() == QAbstractSocket::IPv4Protocol)
            {
                FwCheck::FwCheck_t fw = FwCheck::isFWBlocked(ifaceAddr.ip());
                QMessageBox msgBox;
                msgBox.setIcon(QMessageBox::Warning);
                msgBox.setStandardButtons(QMessageBox::Ok);
                if (fw.allowed == false) {
                    msgBox.setText(QObject::tr("Incoming connections to this application are blocked by the firewall"));
                    msgBox.exec();
                } else {
                    if (fw.restricted == true) {
                        msgBox.setText(QObject::tr("Incoming connections to this application are restricted by the firewall"));
                        msgBox.exec();
                   }
                }
            }
        }
    }

    int result = a.exec();

    w->saveMdiWindows();
    delete w;

    Preferences::getInstance()->savePreferences();

    CStreamServer::shutdown();

    if(Preferences::getInstance()->RESTART_APP)
        QProcess::startDetached(qApp->arguments()[0], qApp->arguments());
    return result;
}<|MERGE_RESOLUTION|>--- conflicted
+++ resolved
@@ -31,14 +31,11 @@
 #include "firewallcheck.h"
 #include "ipc.h"
 #include "theme/darkstyle.h"
-<<<<<<< HEAD
+#include "translations/translationdialog.h"
 #ifdef USE_BREAKPAD
     #include "crash_handler.h"
     #include "crash_test.h"
 #endif
-=======
-#include "translations/translationdialog.h"
->>>>>>> 47c18efa
 
 int main(int argc, char *argv[])
 {
@@ -49,7 +46,6 @@
     a.setOrganizationName("sACNView");
     a.setOrganizationDomain("tomsteer.net");
 
-<<<<<<< HEAD
 #ifdef USE_BREAKPAD
     // Breakpad Crash Handler
     Breakpad::CrashHandler::instance()->Init(QStandardPaths::writableLocation(QStandardPaths::TempLocation));
@@ -60,7 +56,7 @@
         crashwindow->show();
     }
 #endif
-=======
+
     // Setup Language
     {
         TranslationDialog td(Preferences::getInstance()->GetLocale());
@@ -70,7 +66,6 @@
             td.LoadTranslation(Preferences::getInstance()->GetLocale());
         }
     }
->>>>>>> 47c18efa
 
     // Windows XP Support
     #ifdef Q_OS_WIN
@@ -98,13 +93,10 @@
         #endif
     #endif
 
-<<<<<<< HEAD
-    // Setup interface
-=======
     // Check web (if avaliable) for new version
     VersionCheck version;
 
->>>>>>> 47c18efa
+    // Setup interface
     bool newInterface = false;
     if(!Preferences::getInstance()->defaultInterfaceAvailable())
     {
