--- conflicted
+++ resolved
@@ -257,17 +257,15 @@
     }
 }
 
-<<<<<<< HEAD
 void MDIMainWindow::on_actionPCAPPlayback_triggered()
 {
     PcapPlayback *pcapPlayback = new PcapPlayback(this);
     ui->mdiArea->addSubWindow(pcapPlayback);
     pcapPlayback->show();
-=======
+
 int MDIMainWindow::getSelectedUniverse()
 {
     QModelIndex selectedIndex = ui->treeView->currentIndex();
     int selectedUniverse = m_model->indexToUniverse(selectedIndex);
     return (selectedUniverse >= MIN_SACN_UNIVERSE && selectedUniverse<=MAX_SACN_UNIVERSE) ? selectedUniverse : 1;
->>>>>>> bed65df5
 }