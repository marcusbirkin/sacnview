#include "snapshot.h"
#include "ui_snapshot.h"
#include "consts.h"
#include "sacnlistener.h"
#include "sacnsender.h"
#include "preferences.h"
#include <QTimer>
#include <QSound>
#include <QSpinBox>

Snapshot::Snapshot(QWidget *parent) :
    QWidget(parent),
    ui(new Ui::Snapshot),
    m_listeners(QList<QSharedPointer<sACNListener>>()),
    m_senders(QList<sACNSentUniverse *>())
{
    ui->setupUi(this);

    m_countdown = new QTimer(this);
    connect(m_countdown, SIGNAL(timeout()), this, SLOT(counterTick()));

    m_camera = new QSound(":/sound/camera.wav", this);
    m_beep = new QSound(":/sound/beep.wav", this);

    setState(stSetup);
}

Snapshot::~Snapshot()
{
    stopSnapshot();
    delete ui;
}

void Snapshot::on_btnAddRow_pressed()
{
    int row = ui->tableWidget->rowCount();
    ui->tableWidget->setRowCount(row + 1);

    QSpinBox *sbUniverse = new QSpinBox(this);
    sbUniverse->setMinimum(MIN_SACN_UNIVERSE);
    sbUniverse->setMaximum(MAX_SACN_UNIVERSE);
    if(m_universeSpins.count()>0)
        sbUniverse->setValue(m_universeSpins.last()->value()+1);

    ui->tableWidget->setCellWidget(row, 0, sbUniverse);
    m_universeSpins << sbUniverse;

    QSpinBox *sbPriority = new QSpinBox(this);
    sbPriority->setMinimum(MIN_SACN_PRIORITY);
    sbPriority->setMaximum(MAX_SACN_PRIORITY);
    sbPriority->setValue(DEFAULT_SACN_PRIORITY);
    ui->tableWidget->setCellWidget(row, 1, sbPriority);
    m_prioritySpins << sbPriority;

    ui->btnSnapshot->setEnabled(ui->tableWidget->rowCount()>0);
    setState(stSetup);
}

void Snapshot::on_btnRemoveRow_pressed()
{
    int row = ui->tableWidget->currentRow();
    ui->tableWidget->removeRow(row);
    ui->btnSnapshot->setEnabled(ui->tableWidget->rowCount()>0);
    setState(stSetup);
    m_universeSpins.removeAt(row);
    m_prioritySpins.removeAt(row);
}

void Snapshot::setState(state s)
{
    switch(s)
    {
    case stSetup:
        stopSnapshot();
        ui->btnPlay->setEnabled(false);
        ui->btnSnapshot->setEnabled(ui->tableWidget->rowCount()>0);
        ui->lbTimer->setText("");
        ui->tableWidget->setEnabled(true);
        ui->btnAddRow->setEnabled(true);
        ui->btnRemoveRow->setEnabled(true);
        ui->btnPlay->setText(tr("Play Back Snapshot"));
        ui->btnPlay->setIcon(QIcon(":/icons/play.png"));
        ui->lbInfo->setText(tr("Add the universes you want to capture, then press Snapshot to capture a look"));
        break;
    case stCountDown5:
    case stCountDown4:
    case stCountDown3:
    case stCountDown2:
    case stCountDown1:
        ui->tableWidget->setEnabled(false);
        ui->btnAddRow->setEnabled(false);
        ui->btnRemoveRow->setEnabled(false);
        ui->btnSnapshot->setEnabled(false);
        ui->lbInfo->setText(tr("Capturing snapshot in..."));
        ui->lbTimer->setText(QString::number(1+stCountDown1 - s));
        ui->btnPlay->setText(tr("Play Back Snapshot"));
        ui->btnPlay->setIcon(QIcon(":/icons/play.png"));
        m_beep->play();
        break;
    case stReadyPlayback:
        ui->btnPlay->setEnabled(true);
        ui->btnSnapshot->setEnabled(true);
        ui->lbTimer->setText("");
        ui->tableWidget->setEnabled(true);
        ui->btnAddRow->setEnabled(true);
        ui->btnRemoveRow->setEnabled(true);
        ui->lbInfo->setText(tr("Press Play to playback snapshot"));
        ui->btnPlay->setText(tr("Play Back Snapshot"));
        ui->btnPlay->setIcon(QIcon(":/icons/play.png"));
        m_camera->play();
        saveSnapshot();
        break;
    case stPlayback:
        ui->btnPlay->setEnabled(true);
        ui->btnSnapshot->setEnabled(false);
        ui->lbTimer->setText("");
        ui->lbInfo->setText(tr("Playing Back Data"));
        ui->tableWidget->setEnabled(false);
        ui->btnAddRow->setEnabled(false);
        ui->btnRemoveRow->setEnabled(false);
        ui->btnPlay->setText(tr("Stop Playback"));
        ui->btnPlay->setIcon(QIcon(":/icons/pause.png"));
        playSnapshot();
        break;
    }
    m_state = s;
}

void Snapshot::counterTick()
{
    if(m_state < stReadyPlayback)
    {
        setState((state)((int)m_state+1));
    }
    else
        m_countdown->stop();
}

void Snapshot::on_btnSnapshot_pressed()
{
    for(int i=0; i<ui->tableWidget->rowCount(); i++)
    {
        int universe = m_universeSpins[i]->value();

        sACNManager *manager = sACNManager::getInstance();
        m_listeners << manager->getListener(universe);
    }
    m_countdown->start(1000);
    setState(stCountDown5);
}

void Snapshot::on_btnPlay_pressed()
{
    if(m_state!=stPlayback)
        setState(stPlayback);
    else
        setState(stSetup);
}

void Snapshot::saveSnapshot()
{
    m_snapshotData.clear();

    for(int i=0; i<m_listeners.count(); i++)
    {
        QByteArray b;
        for(int j=0; j<MAX_DMX_ADDRESS; j++)
        {
            int level = m_listeners[i]->mergedLevels().at(j).level;
<<<<<<< HEAD
            if(level>0) {
#if QT_VERSION >= 0x050700
                b.append(1, (char) level);
#else
                b.append(QByteArray().fill((char)level, 1));
#endif
            }
            else {
#if QT_VERSION >= 0x050700
                b.append(1, 0);
#else
                b.append(QByteArray().fill(0, 1));
#endif
            }
=======
            if(level>0)
                b.append( (char) level);
            else
                b.append( (char) 0);
>>>>>>> 66d73509
        }
        m_snapshotData << b;
    }

    // Free up the listeners
    m_listeners.clear();

}

void Snapshot::playSnapshot()
{
    for(int i=0; i<m_snapshotData.count(); i++)
    {
        m_senders << new sACNSentUniverse(m_universeSpins[i]->value());

        {
            QString name = Preferences::getInstance()->GetDefaultTransmitName();
            QString postfix = tr(" - Snapshot");
            name.truncate(MAX_SOURCE_NAME_LEN - postfix.length());
            m_senders.last()->setName(name.trimmed() + postfix);
        }

        m_senders.last()->startSending();
        m_senders.last()->setLevel((const quint8*)m_snapshotData[i].constData(), MAX_DMX_ADDRESS);
    }
}

void Snapshot::stopSnapshot()
{
    if(m_senders.count()>0)
    {
        qDeleteAll(m_senders);
        m_senders.clear();
    }
}

void Snapshot::resizeEvent(QResizeEvent *event)
{
    QWidget::resizeEvent(event);

    int width = ui->tableWidget->width() / 2;
    ui->tableWidget->setColumnWidth(0, width - 3);
}<|MERGE_RESOLUTION|>--- conflicted
+++ resolved
@@ -167,7 +167,7 @@
         for(int j=0; j<MAX_DMX_ADDRESS; j++)
         {
             int level = m_listeners[i]->mergedLevels().at(j).level;
-<<<<<<< HEAD
+
             if(level>0) {
 #if QT_VERSION >= 0x050700
                 b.append(1, (char) level);
@@ -182,12 +182,6 @@
                 b.append(QByteArray().fill(0, 1));
 #endif
             }
-=======
-            if(level>0)
-                b.append( (char) level);
-            else
-                b.append( (char) 0);
->>>>>>> 66d73509
         }
         m_snapshotData << b;
     }
