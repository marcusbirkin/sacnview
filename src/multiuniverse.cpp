// Copyright 2016 Tom Barthel-Steer
// http://www.tomsteer.net
//
// Licensed under the Apache License, Version 2.0 (the "License");
// you may not use this file except in compliance with the License.
// You may obtain a copy of the License at
//
// http://www.apache.org/licenses/LICENSE-2.0
//
// Unless required by applicable law or agreed to in writing, software
// distributed under the License is distributed on an "AS IS" BASIS,
// WITHOUT WARRANTIES OR CONDITIONS OF ANY KIND, either express or implied.
// See the License for the specific language governing permissions and
// limitations under the License.

#include "multiuniverse.h"
#include "ui_multiuniverse.h"

#include <QCheckBox>
#include <QSpinBox>
#include <QComboBox>
#include <QLabel>
#include "preferences.h"
#include "consts.h"
#include "addmultidialog.h"

MultiUniverse::MultiUniverse(int firstUniverse, QWidget *parent) :
    QWidget(parent),
    ui(new Ui::MultiUniverse),
    m_firstUniverse(firstUniverse),
    m_timeoutMapper(new QSignalMapper(this))
{
    ui->setupUi(this);

    m_cid = CID::CreateCid();

    connect(m_timeoutMapper, SIGNAL(mapped(int)), this, SLOT(senderTimedout(int)));
}

MultiUniverse::~MultiUniverse()
{
    for (auto fxEngine: m_fxEngines)
    {
        fxEngine->disconnect();
        fxEngine->deleteLater();
    }
    for (auto sender: m_senders)
    {
        sender->disconnect();
        sender->deleteLater();
    }
}


void MultiUniverse::addSource(int universe, int min_address, int max_address,
                              sACNEffectEngine::FxMode mode, QString name, bool startSending,
                              int level, int rate, int priority)
{
    int row = ui->tableWidget->rowCount();
    ui->tableWidget->setRowCount(row+1);

<<<<<<< HEAD
    m_senders.append(sACNManager::getInstance()->getSender(universe, m_cid));
=======
    m_senders.append(new sACNSentUniverse(universe));
    connect(m_senders.last(), &sACNSentUniverse::destroyed, [this](QObject *obj)
        { this->m_senders.removeAll(static_cast<sACNSentUniverse*>(obj)); }); // Remove sender from List when destroyed
>>>>>>> ee49b3cc
    m_senders.last()->setPerSourcePriority(priority);
    connect(m_senders.last().data(), SIGNAL(sendingTimeout()), m_timeoutMapper, SLOT(map()));
    m_timeoutMapper->setMapping(m_senders.last().data(), row);
    m_fxEngines.append(new sACNEffectEngine());
<<<<<<< HEAD
    m_fxEngines.last()->setSender(m_senders.last().data());
=======
    connect(m_fxEngines.last(), SIGNAL(destroyed()), m_senders.last(), SLOT(deleteLater())); // Que sender for deletion after fxEngine is destroyed
    connect(m_fxEngines.last(), &sACNEffectEngine::destroyed, [this](QObject *obj)
        { this->m_fxEngines.removeAll(static_cast<sACNEffectEngine*>(obj)); }); // Remove fxEngine from List when destroyed
    m_fxEngines.last()->setSender(m_senders.last());
>>>>>>> ee49b3cc
    m_fxEngines.last()->setEndAddress(max_address-1);
    m_fxEngines.last()->setStartAddress(min_address-1);
    m_fxEngines.last()->setMode(mode);
    m_fxEngines.last()->setRate(rate);
    m_fxEngines.last()->setManualLevel(level);
    m_fxEngines.last()->start();
    m_senders.last()->setName(name);
    if(startSending)
        m_senders.last()->startSending();

    QCheckBox *enableBox = new QCheckBox(this);
    enableBox->setStyleSheet("margin-left:50%; margin-right:50%;");
    enableBox->setChecked(m_senders.last()->isSending());
    ui->tableWidget->setCellWidget(row, COL_ENABLED, enableBox);
    m_widgetToFxEngine[enableBox] = m_fxEngines.last();
    m_widgetToSender[enableBox] = m_senders.last().data();
    connect(enableBox, SIGNAL(toggled(bool)), this, SLOT(enableChanged(bool)));
    connect(enableBox, SIGNAL(destroyed(QObject*)), this, SLOT(removeWidgetFromIndex(QObject*)));


    QSpinBox *sb = new QSpinBox(this);
    sb->setMinimum(MIN_SACN_UNIVERSE);
    sb->setMaximum(MAX_SACN_UNIVERSE);
    sb->setValue(m_senders.last()->universe());
    sb->setWrapping(true);
    ui->tableWidget->setCellWidget(row, COL_UNIVERSE, sb);
    m_widgetToFxEngine[sb] = m_fxEngines.last();
    m_widgetToSender[sb] = m_senders.last().data();
    connect(sb, SIGNAL(valueChanged(int)), this, SLOT(universeChanged(int)));
    connect(sb, SIGNAL(destroyed(QObject*)), this, SLOT(removeWidgetFromIndex(QObject*)));

    sb = new QSpinBox(this);
    sb->setMinimum(MIN_DMX_ADDRESS);
    sb->setMaximum(MAX_DMX_ADDRESS);
    sb->setValue(min_address);
    sb->setWrapping(true);
    ui->tableWidget->setCellWidget(row, COL_STARTADDR, sb);
    m_widgetToFxEngine[sb] = m_fxEngines.last();
    m_widgetToSender[sb] = m_senders.last().data();
    connect(sb, SIGNAL(valueChanged(int)), this, SLOT(startChanged(int)));
    connect(sb, SIGNAL(destroyed(QObject*)), this, SLOT(removeWidgetFromIndex(QObject*)));

    sb = new QSpinBox(this);
    sb->setMinimum(MIN_DMX_ADDRESS);
    sb->setMaximum(MAX_DMX_ADDRESS);
    sb->setValue(max_address);
    sb->setWrapping(true);
    ui->tableWidget->setCellWidget(row, COL_ENDADDR, sb);
    m_widgetToFxEngine[sb] = m_fxEngines.last();
    m_widgetToSender[sb] = m_senders.last().data();
    connect(sb, SIGNAL(valueChanged(int)), this, SLOT(endChanged(int)));
    connect(sb, SIGNAL(destroyed(QObject*)), this, SLOT(removeWidgetFromIndex(QObject*)));


    sb = new QSpinBox(this);
    sb->setMinimum(MIN_SACN_PRIORITY);
    sb->setMaximum(MAX_SACN_PRIORITY);
    sb->setValue(priority);
    sb->setValue(m_senders.last()->perSourcePriority());
    sb->setWrapping(true);
    ui->tableWidget->setCellWidget(row, COL_PRIORITY, sb);
    connect(sb, SIGNAL(valueChanged(int)), this, SLOT(priorityChanged(int)));
    m_widgetToFxEngine[sb] = m_fxEngines.last();
    m_widgetToSender[sb] = m_senders.last().data();

    QComboBox *cb = new QComboBox(this);
    cb->addItems(sACNEffectEngine::FxModeDescriptions());
    cb->setCurrentIndex((int) mode);
    ui->tableWidget->setCellWidget(row, COL_EFFECT, cb);
    m_widgetToFxEngine[cb] = m_fxEngines.last();
    m_widgetToSender[cb] = m_senders.last().data();

    connect(cb, SIGNAL(currentIndexChanged(int)), this, SLOT(fxChanged(int)));
    connect(cb, SIGNAL(destroyed(QObject*)), this, SLOT(removeWidgetFromIndex(QObject*)));

    if(mode==sACNEffectEngine::FxManual)
        setupControl(row, mode, level);
    else
        setupControl(row, mode, rate);

    QTableWidgetItem *item = new QTableWidgetItem(m_senders.last()->name());
    ui->tableWidget->setItem(row, COL_NAME, item);
}

void MultiUniverse::on_btnAddRow_pressed()
{
    int nextUniverse = m_firstUniverse;
    if(m_senders.count()>0)
        nextUniverse = m_senders.last()->universe() + 1;

    QString name = Preferences::getInstance()->GetDefaultTransmitName();
    QString postfix = tr("_%1").arg(nextUniverse);
    name = name + postfix;
    name.truncate(MAX_SOURCE_NAME_LEN - postfix.length());

    addSource(nextUniverse, MIN_DMX_ADDRESS, MAX_DMX_ADDRESS, sACNEffectEngine::FxManual, name, false);
}

void MultiUniverse::removeWidgetFromIndex(QObject *o)
{
    QWidget *w = dynamic_cast<QWidget *>(o);
    m_widgetToFxEngine.remove(w);
    m_widgetToSender.remove(w);
}

void MultiUniverse::on_btnRemoveRow_pressed()
{
    int row = ui->tableWidget->currentRow();
    if (row == -1) return;
    ui->tableWidget->removeRow(row);
    if (m_fxEngines.count() > row)
        m_fxEngines[row]->deleteLater();
}


void MultiUniverse::universeChanged(int value)
{
    QWidget *w = dynamic_cast<QWidget *>(sender());
    if(m_widgetToSender.contains(w))
    {
        sACNSentUniverse *u = m_widgetToSender.value(w);
        u->setUniverse(value);
    }
}

void MultiUniverse::priorityChanged(int value)
{
    QWidget *w = dynamic_cast<QWidget *>(sender());
    if(m_widgetToSender.contains(w))
    {
        sACNSentUniverse *u = m_widgetToSender.value(w);
        u->setPerSourcePriority(value);
    }
}

void MultiUniverse::startChanged(int value)
{
    QWidget *w = dynamic_cast<QWidget *>(sender());
    if(m_widgetToFxEngine.contains(w))
    {
        sACNEffectEngine *e = m_widgetToFxEngine.value(w);
        e->setStartAddress(value-1);
    }
}

void MultiUniverse::endChanged(int value)
{
    QWidget *w = dynamic_cast<QWidget *>(sender());
    if(m_widgetToFxEngine.contains(w))
    {
        sACNEffectEngine *e = m_widgetToFxEngine.value(w);
        e->setEndAddress(value-1);
    }
}

void MultiUniverse::fxChanged(int value)
{
    QWidget *w = dynamic_cast<QWidget *>(sender());
    if(m_widgetToFxEngine.contains(w))
    {
        sACNEffectEngine *e = m_widgetToFxEngine.value(w);
        e->setMode((sACNEffectEngine::FxMode)value);

        int index = m_fxEngines.indexOf(e);

        setupControl(index, (sACNEffectEngine::FxMode)value, 0);
    }
}

void MultiUniverse::enableChanged(bool enable)
{
    QWidget *w = dynamic_cast<QWidget *>(sender());
    if(m_widgetToSender.contains(w))
    {
        sACNSentUniverse *u = m_widgetToSender.value(w);

        if(enable)
            u->startSending();
        else
            u->stopSending();
    }
}

void MultiUniverse::setupControl(int row, sACNEffectEngine::FxMode mode, int value)
{
    // Clean up, if needed
    ui->tableWidget->cellWidget(row, COL_CONTROL)->deleteLater();
    ui->tableWidget->setCellWidget(row, COL_CONTROL, Q_NULLPTR);
    if (ui->tableWidget->item(row, COL_CONTROL)) {
        delete ui->tableWidget->item(row, COL_CONTROL);
        ui->tableWidget->setItem(row, COL_CONTROL, Q_NULLPTR);
    }

    switch(mode)
    {
    case sACNEffectEngine::FxManual:
        {
        QWidget *controlWidget = new QWidget(this);
        QLabel *controlLabel = new QLabel(Preferences::getInstance()->GetFormattedValue(value), controlWidget);
        QSlider *slider = new QSlider(Qt::Horizontal, controlWidget);
        slider->setMinimum(MIN_SACN_LEVEL);
        slider->setMaximum(MAX_SACN_LEVEL);
        slider->setValue(value);
        m_widgetToLevelLabel[slider] = controlLabel;
        QHBoxLayout *controlLayout = new QHBoxLayout();
        controlLayout->setMargin(0);
        controlLayout->addWidget(controlLabel);
        controlLayout->addWidget(slider);
        controlWidget->setLayout(controlLayout);
        ui->tableWidget->setCellWidget(row, COL_CONTROL, controlWidget);
        m_widgetToFxEngine[slider] = m_fxEngines[row];
        m_widgetToSender[slider] = m_senders[row].data();
        connect(slider, SIGNAL(destroyed(QObject*)), this, SLOT(removeWidgetFromIndex(QObject*)));
        connect(slider, SIGNAL(valueChanged(int)), this, SLOT(controlSliderMoved(int)));
        }
        break;
    case sACNEffectEngine::FxChaseSnap:
        {
            QWidget *w = dynamic_cast<QWidget *>(sender());
            if(m_widgetToFxEngine.contains(w))
            {
                sACNEffectEngine *e = m_widgetToFxEngine.value(w);
                e->setManualLevel(255);
            }
#if (QT_VERSION >= QT_VERSION_CHECK(5, 8, 0))
    Q_FALLTHROUGH();
#endif
        }
    case sACNEffectEngine::FxChaseRamp:
    case sACNEffectEngine::FxChaseSine:
    case sACNEffectEngine::FxRamp:
    case sACNEffectEngine::FxSinewave:
    case sACNEffectEngine::FxVerticalBar:
    case sACNEffectEngine::FxHorizontalBar:
        {
        QWidget *controlWidget = new QWidget(this);
        QLabel *slowerLabel = new QLabel(tr("Slower"), controlWidget);
        QLabel *fasterLabel = new QLabel(tr("Faster"), controlWidget);
        QSlider *slider = new QSlider(Qt::Horizontal, controlWidget);
        slider->setMinimum(1);
        slider->setMaximum(500);
        slider->setValue(m_fxEngines[row]->rate());
        QHBoxLayout *controlLayout = new QHBoxLayout();
        controlLayout->setMargin(0);
        controlLayout->addWidget(slowerLabel);
        controlLayout->addWidget(slider);
        controlLayout->addWidget(fasterLabel);
        controlWidget->setLayout(controlLayout);
        ui->tableWidget->setCellWidget(row, COL_CONTROL, controlWidget);
        m_widgetToFxEngine[slider] = m_fxEngines[row];
        m_widgetToSender[slider] = m_senders[row].data();
        connect(controlWidget, SIGNAL(destroyed(QObject*)), this, SLOT(removeWidgetFromIndex(QObject*)));
        connect(slider, SIGNAL(valueChanged(int)), this, SLOT(controlSliderMoved(int)));
        }
        break;
    case sACNEffectEngine::FxDate:
        {
        QComboBox *cb = new QComboBox(this);
        cb->addItem(tr("EU Date Style"));
        cb->addItem(tr("US Date Style"));
        ui->tableWidget->setCellWidget(row, COL_CONTROL, cb);
        m_widgetToFxEngine[cb] = m_fxEngines[row];
        m_widgetToSender[cb] = m_senders[row].data();
        connect(cb, SIGNAL(destroyed(QObject*)), this, SLOT(removeWidgetFromIndex(QObject*)));
        connect(cb, SIGNAL(currentIndexChanged(int)), this, SLOT(controlComboChanged(int)));
        }
        break;
    case sACNEffectEngine::FxText:
        {
        if (!ui->tableWidget->item(row, COL_CONTROL)) {
            QTableWidgetItem *item = new QTableWidgetItem(m_fxEngines[row]->text());
            ui->tableWidget->setItem(row, COL_CONTROL, item);
        }
        m_fxEngines[row]->setRate(1);
        }
        break;
    default:
        break;
    }

}

void MultiUniverse::controlSliderMoved(int value)
{
    QWidget *w = dynamic_cast<QWidget *>(sender());
    if(m_widgetToFxEngine.contains(w))
    {
        sACNEffectEngine *e = m_widgetToFxEngine[w];
        if(e->mode() == sACNEffectEngine::FxManual)
        {
            e->setManualLevel(value);
            m_widgetToLevelLabel[w]->setText(Preferences::getInstance()->GetFormattedValue(value));
        }
        else
            e->setRate(value);
    }
}

void MultiUniverse::controlComboChanged(int value)
{

    QWidget *w = dynamic_cast<QWidget *>(sender());
    if(m_widgetToFxEngine.contains(w))
    {
        sACNEffectEngine *e = m_widgetToFxEngine[w];

        if(value==0)
            e->setDateStyle(sACNEffectEngine::dsEU);
        else
            e->setDateStyle(sACNEffectEngine::dsUSA);
    }
}

void MultiUniverse::on_tableWidget_cellChanged(int row, int column)
{
    if(column==COL_NAME)
    {
        if(ui->tableWidget->item(row, column))
            m_senders[row]->setName(ui->tableWidget->item(row, column)->text());
    }
    if(column==COL_CONTROL)
    {
        if(ui->tableWidget->item(row, column))
            m_fxEngines[row]->setText(ui->tableWidget->item(row, column)->text());
    }
}

void MultiUniverse::senderTimedout(int index)
{
    if (index < ui->tableWidget->rowCount())
    {
        QCheckBox *cb = dynamic_cast<QCheckBox *>(ui->tableWidget->cellWidget(index, 0));

        cb->setChecked(false);
    }
}

void MultiUniverse::on_btnAddMulti_clicked()
{
    AddMultiDialog d(this);
    int result = d.exec();

    if(result!=QDialog::Accepted) return;

    for(int i=0; i<d.universeCount(); i++)
    {
        QString name = Preferences::getInstance()->GetDefaultTransmitName();
        QString postfix = tr("_%1").arg(d.startUniverse() + i);
        name = name + postfix;
        name.truncate(MAX_SOURCE_NAME_LEN - postfix.length());
        addSource(d.startUniverse() + i, d.startAddress(), d.endAddress(),
                  d.mode(), name, d.startNow(), d.level(), d.rate(), d.priority());
    }
}
<|MERGE_RESOLUTION|>--- conflicted
+++ resolved
@@ -59,25 +59,18 @@
     int row = ui->tableWidget->rowCount();
     ui->tableWidget->setRowCount(row+1);
 
-<<<<<<< HEAD
     m_senders.append(sACNManager::getInstance()->getSender(universe, m_cid));
-=======
     m_senders.append(new sACNSentUniverse(universe));
     connect(m_senders.last(), &sACNSentUniverse::destroyed, [this](QObject *obj)
         { this->m_senders.removeAll(static_cast<sACNSentUniverse*>(obj)); }); // Remove sender from List when destroyed
->>>>>>> ee49b3cc
     m_senders.last()->setPerSourcePriority(priority);
     connect(m_senders.last().data(), SIGNAL(sendingTimeout()), m_timeoutMapper, SLOT(map()));
     m_timeoutMapper->setMapping(m_senders.last().data(), row);
     m_fxEngines.append(new sACNEffectEngine());
-<<<<<<< HEAD
-    m_fxEngines.last()->setSender(m_senders.last().data());
-=======
     connect(m_fxEngines.last(), SIGNAL(destroyed()), m_senders.last(), SLOT(deleteLater())); // Que sender for deletion after fxEngine is destroyed
     connect(m_fxEngines.last(), &sACNEffectEngine::destroyed, [this](QObject *obj)
         { this->m_fxEngines.removeAll(static_cast<sACNEffectEngine*>(obj)); }); // Remove fxEngine from List when destroyed
     m_fxEngines.last()->setSender(m_senders.last());
->>>>>>> ee49b3cc
     m_fxEngines.last()->setEndAddress(max_address-1);
     m_fxEngines.last()->setStartAddress(min_address-1);
     m_fxEngines.last()->setMode(mode);
