--- conflicted
+++ resolved
@@ -56,11 +56,6 @@
 {
     QMutexLocker locker(&mutex_readPendingDatagrams);
 
-<<<<<<< HEAD
-=======
-    QNetworkInterface iface = Preferences::getInstance()->networkInterface();
-
->>>>>>> 164f491b
     // Limit max value
     static const int startMax = (MAX_SACN_UNIVERSE - NUM_UNIVERSES_LISTED) + 1;
     if (start > startMax) start = startMax;
@@ -169,12 +164,8 @@
 {
     QMutexLocker locker(&mutex_readPendingDatagrams);
 
-<<<<<<< HEAD
-    while(m_socket->hasPendingDatagrams())
-=======
     // Check all sockets
     foreach (sACNRxSocket* m_socket, m_sockets)
->>>>>>> 164f491b
     {
         while(m_socket->hasPendingDatagrams())
         {
