--- conflicted
+++ resolved
@@ -169,36 +169,7 @@
     // Check all sockets
     foreach (sACNRxSocket* m_socket, m_sockets)
     {
-<<<<<<< HEAD
         while(m_socket->hasPendingDatagrams())
-=======
-        QByteArray datagram;
-        datagram.resize(m_socket->pendingDatagramSize());
-        QHostAddress sender;
-        quint16 senderPort;
-
-        m_socket->readDatagram(datagram.data(), datagram.size(),
-                                &sender, &senderPort);
-
-        // Process the data
-        CID source_cid;
-        uint1 start_code;
-        uint1 sequence;
-        uint2 universe;
-        uint2 slot_count;
-        uint1* pdata;
-        char source_name [SOURCE_NAME_SIZE];
-        uint1 priority;
-        //These only apply to the ratified version of the spec, so we will hardwire
-        //them to be 0 just in case they never get set.
-        uint2 reserved = 0;
-        uint1 options = 0;
-        bool preview = false;
-        uint1 *pbuf = (uint1*)datagram.data();
-
-        if(!ValidateStreamHeader(pbuf, datagram.length(), source_cid, source_name, priority,
-                start_code, reserved, sequence, options, universe, slot_count, pdata))
->>>>>>> 0489469c
         {
             QByteArray datagram;
             datagram.resize(m_socket->pendingDatagramSize());
@@ -231,14 +202,12 @@
                 continue;
             }
 
-<<<<<<< HEAD
             sACNBasicSourceInfo *info = 0;
             int univIndex = universe - m_start;
             if (
                     (univIndex > m_universes.count())
                      || (univIndex < 0)
                 ) { continue; }
-=======
         // Listen to preview?
         preview = (PREVIEW_DATA_OPTION == (options & PREVIEW_DATA_OPTION));
         if ((preview) && !Preferences::getInstance()->GetBlindVisualizer())
@@ -249,7 +218,6 @@
 
         sACNBasicSourceInfo *info = 0;
         int univIndex = universe - m_start;
->>>>>>> 0489469c
 
             if(!m_universes[univIndex]->sourcesByCid.contains(source_cid))
             {
