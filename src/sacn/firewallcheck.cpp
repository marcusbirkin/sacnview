#include <QApplication>
#include <QFileInfo>
#include <QHostAddress>
#include <QDir>
#include "firewallcheck.h"
#include "streamcommon.h"

#ifdef Q_OS_WIN
#include "netfw.h"
#include "Objbase.h"
#endif

FwCheck::FwCheck_t FwCheck::isFWBlocked(QHostAddress ip)
{
    FwCheck_t ret;

#ifdef Q_OS_WIN
    qDebug() << "Firewall Starting Check";
    HRESULT hr = S_OK;
    INetFwMgr* fwMgr = NULL;

    VARIANT allowed;
    VARIANT restricted;
    QString filename = QDir::toNativeSeparators(QCoreApplication::applicationFilePath());
    BSTR bstrFilename = SysAllocString(reinterpret_cast<const OLECHAR*>(filename.utf16()));
    QString ipaddress = ip.toString();
    BSTR bstrIpaddress = SysAllocString(reinterpret_cast<const OLECHAR*>(ipaddress.utf16()));

    // Create instance of firewall manager
    hr = CoCreateInstance(
            __uuidof(NetFwMgr),
            NULL,
            CLSCTX_INPROC_SERVER,
            __uuidof(INetFwMgr),
            (void**)&fwMgr
            );
    if (!FAILED(hr))
    {
        // Check if port is blocked
        hr = fwMgr->IsPortAllowed(
                    bstrFilename,
                    NET_FW_IP_VERSION_V4,
                    STREAM_IP_PORT,
                    bstrIpaddress,
                    NET_FW_IP_PROTOCOL_UDP,
                    &allowed,
                    &restricted
                    );

        ret.allowed = (VARIANT_TRUE  == allowed.boolVal);
        qDebug() << "Firewall - Allowed:" << ret.allowed;
        ret.restricted = (VARIANT_TRUE  == restricted.boolVal);
        qDebug() << "Firewall - Restricted:" << ret.restricted;

        fwMgr->Release();
    } else {
        qDebug() << "Firewall Check Failed" << hr;
    }

    // Clean up (SysFreeString is null pointer safe)
    SysFreeString(bstrFilename);
    SysFreeString(bstrIpaddress);

<<<<<<< HEAD
    ret.allowed = (VARIANT_TRUE  == allowed.boolVal);
    ret.restricted = (VARIANT_TRUE  == restricted.boolVal);
#else
=======
#else //Q_WS_WIN
>>>>>>> 6dff5491
    Q_UNUSED(ip);
#endif
    return ret;
}<|MERGE_RESOLUTION|>--- conflicted
+++ resolved
@@ -61,13 +61,9 @@
     SysFreeString(bstrFilename);
     SysFreeString(bstrIpaddress);
 
-<<<<<<< HEAD
     ret.allowed = (VARIANT_TRUE  == allowed.boolVal);
     ret.restricted = (VARIANT_TRUE  == restricted.boolVal);
 #else
-=======
-#else //Q_WS_WIN
->>>>>>> 6dff5491
     Q_UNUSED(ip);
 #endif
     return ret;
