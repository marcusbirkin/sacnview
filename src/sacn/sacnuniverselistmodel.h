--- conflicted
+++ resolved
@@ -9,10 +9,7 @@
 #include <QTimer>
 #include <QElapsedTimer>
 #include <QMutex>
-<<<<<<< HEAD
-=======
 #include <list>
->>>>>>> 164f491b
 #include "deftypes.h"
 #include "CID.h"
 
