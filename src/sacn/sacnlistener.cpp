// Copyright 2016 Tom Barthel-Steer
// http://www.tomsteer.net
//
// Licensed under the Apache License, Version 2.0 (the "License");
// you may not use this file except in compliance with the License.
// You may obtain a copy of the License at
//
// http://www.apache.org/licenses/LICENSE-2.0
//
// Unless required by applicable law or agreed to in writing, software
// distributed under the License is distributed on an "AS IS" BASIS,
// WITHOUT WARRANTIES OR CONDITIONS OF ANY KIND, either express or implied.
// See the License for the specific language governing permissions and
// limitations under the License.

#include "sacnlistener.h"
#include "streamcommon.h"
#include "preferences.h"
#include "defpack.h"
#include "preferences.h"
#include <QDebug>
#include <QThread>
#include <QPoint>
#include <QSharedPointer>
#include <QWeakPointer>


//The amount of ms to wait before a source is considered offline or
//has stopped sending per-channel-priority packets
#define WAIT_OFFLINE 2500

//The amount of ms to wait before determining that a newly discovered source is not doing per-channel-priority
#define WAIT_PRIORITY 1500

//The time during which to sample
#define SAMPLE_TIME 1500

//Background merge interval
#define BACKGROUND_MERGE 500

sACNListener::sACNListener(int universe, QObject *parent) : QObject(parent),
    m_universe(universe),
    m_ssHLL(1000),
    m_isSampling(true),
    m_mergesPerSecond(0)
{
    m_merged_levels.reserve(512);
    for(int i=0; i<512; i++)
        m_merged_levels << sACNMergedAddress();
}

sACNListener::~sACNListener()
{
    m_initalSampleTimer->deleteLater();
    m_mergeTimer->deleteLater();
    qDeleteAll(m_sockets);
    qDebug() << "sACNListener" << QThread::currentThreadId() << ": stopping";
}

void sACNListener::startReception()
{
    qDebug() << "sACNListener" << QThread::currentThreadId() << ": Starting universe" << m_universe;

    // Clear the levels array
    memset(&m_last_levels, -1, 512);

    if (Preferences::getInstance()->GetNetworkListenAll()) {
        // Listen on ALL interfaces
        foreach(QNetworkInterface interface, QNetworkInterface::allInterfaces())
        {
            // If the interface is ok for use...
            if(Preferences::getInstance()->interfaceSuitable(&interface))
            {
                startInterface(interface);
            }
        }

    } else {
        // Listen only to selected interface
        startInterface(Preferences::getInstance()->networkInterface());
    }

    // Start intial sampling
    m_initalSampleTimer = new QTimer(this);
    m_initalSampleTimer->setSingleShot(true);
    m_initalSampleTimer->setInterval(SAMPLE_TIME);
    connect(m_initalSampleTimer, SIGNAL(timeout()), this, SLOT(sampleExpiration()), Qt::DirectConnection);
    m_initalSampleTimer->start();

    // Merge is performed whenever a packet arrives and every BACKGROUND_MERGE interval
    m_elapsedTime.start();
    m_mergesPerSecondTimer.start();
    m_mergeTimer = new QTimer(this);
    m_mergeTimer->setInterval(BACKGROUND_MERGE);
    connect(m_mergeTimer, SIGNAL(timeout()), this, SLOT(performMerge()), Qt::DirectConnection);
    connect(m_mergeTimer, SIGNAL(timeout()), this, SLOT(checkSourceExpiration()), Qt::DirectConnection);
    m_mergeTimer->start();

    // Everything is set
    emit listenerStarted(m_universe);
}

void sACNListener::startInterface(QNetworkInterface iface)
{
    // Listen multicast
    m_sockets.push_back(new sACNRxSocket(iface));
    if (m_sockets.back()->bindMulticast(m_universe)) {
        connect(m_sockets.back(), SIGNAL(readyRead()), this, SLOT(readPendingDatagrams()), Qt::DirectConnection);
        m_bindStatus.multicast = eBindStatus::BIND_OK;
    } else {
       // Failed to bind,
       m_sockets.pop_back();
       m_bindStatus.multicast = eBindStatus::BIND_FAILED;
    }

    // Listen unicast
    m_sockets.push_back(new sACNRxSocket(iface));
    if (m_sockets.back()->bindUnicast()) {
        connect(m_sockets.back(), SIGNAL(readyRead()), this, SLOT(readPendingDatagrams()), Qt::DirectConnection);
        m_bindStatus.unicast = eBindStatus::BIND_OK;
    } else {
       // Failed to bind
       m_sockets.pop_back();
       m_bindStatus.unicast = eBindStatus::BIND_FAILED;
    }
}

void sACNListener::sampleExpiration()
{
    m_isSampling = false;
    qDebug() << "sACNListener" << QThread::currentThreadId() << ": Sampling has ended";
}

void sACNListener::checkSourceExpiration()
{
    char cidstr [CID::CIDSTRINGBYTES];
    for(std::vector<sACNSource *>::iterator it = m_sources.begin(); it != m_sources.end(); ++it)
    {
        if((*it)->src_valid)
        {
            if((*it)->active.Expired() && (*it)->priority_wait.Expired())
            {
                (*it)->src_valid = false;
                CID::CIDIntoString((*it)->src_cid, cidstr);
                emit sourceLost(*it);
                m_mergeAll = true;
                qDebug() << "Lost source " << cidstr;
            }
            else if ((*it)->doing_per_channel && (*it)->priority_wait.Expired())
            {
                CID::CIDIntoString((*it)->src_cid, cidstr);
                (*it)->doing_per_channel = false;
                emit sourceChanged(*it);
                m_mergeAll = true;
                qDebug() << "sACNListener" << QThread::currentThreadId() << ": Source stopped sending per-channel priority" << cidstr;
            }
        }
    }
}

void sACNListener::readPendingDatagrams()
{
<<<<<<< HEAD
=======
    #if (QT_VERSION == QT_VERSION_CHECK(5, 9, 3))
        #error "QT5.9.3 QUdpSocket::readDatagram Returns incorrect infomation: https://bugreports.qt.io/browse/QTBUG-64784"
    #endif
    #if (QT_VERSION == QT_VERSION_CHECK(5, 10, 0))
        #error "QT5.10.0 QUdpSocket::readDatagram Returns incorrect infomation: https://bugreports.qt.io/browse/QTBUG-65099"
    #endif

>>>>>>> 6dff5491
    // Check all sockets
    foreach (sACNRxSocket* m_socket, m_sockets)
    {
        while(m_socket->hasPendingDatagrams())
        {
            QByteArray data;
            data.resize(m_socket->pendingDatagramSize());
            QHostAddress sender;
            quint16 senderPort;

            m_socket->readDatagram(data.data(), data.size(),
                                    &sender, &senderPort);

            processDatagram(
                        data,
                        m_socket->localAddress(),
                        sender);
        }
    }
}

void sACNListener::processDatagram(QByteArray data, QHostAddress receiver, QHostAddress sender, bool alwaysPass)
{
    // Process packet
    CID source_cid;
    quint8 start_code;
    quint8 sequence;
    quint16 universe;
    quint16 slot_count;
    quint8* pdata;
    char source_name [SOURCE_NAME_SIZE];
    quint8 priority;
    /*
     * These only apply to the ratified version of the spec, so we will hardwire
     * them to be 0 just in case they never get set.
    */
    quint16 reserved = 0;
    quint8 options = 0;
    bool preview = false;
    quint8 *pbuf = (quint8*)data.data();

    if(!ValidateStreamHeader((quint8*)data.data(), data.length(), source_cid, source_name, priority,
            start_code, reserved, sequence, options, universe, slot_count, pdata))
    {
        // Recieved a packet but not valid. Log and discard
        qDebug() << "sACNListener" << QThread::currentThreadId() << ": Invalid Packet";
        return;
    }

    // Unpacks a uint4 from a known big endian buffer
    int root_vect = UpackB4((quint8*)pbuf + ROOT_VECTOR_ADDR);

    // Packet for the wrong universe on this socket?
    if(m_universe != universe)
    {
        // Was it unicast? Send to correct listner (if listening)
        if (!alwaysPass && receiver.isMulticast())
        {
            // Log and discard
            qDebug() << "sACNListener" << QThread::currentThreadId() << ": Wrong Universe and is multicast";
            return;
        } else {
            // Unicast, send to releivent listener!
            const QHash<int, QWeakPointer<sACNListener> > listenerList = sACNManager::getInstance()->getListenerList();
            if (listenerList.contains(universe))
                listenerList[universe].data()->processDatagram(data, receiver, sender);
            return;
        }
    }

    // Listen to preview?
    preview = (PREVIEW_DATA_OPTION == (options & PREVIEW_DATA_OPTION));
    if ((preview) && !Preferences::getInstance()->GetBlindVisualizer())
    {
        qDebug() << "sACNListener" << QThread::currentThreadId() << ": Ignore preview";
        return;
    }

    sACNSource *ps = NULL; // Pointer to the source
    bool foundsource = false;
    bool newsourcenotify = false;
    bool validpacket = true;  //whether or not we will actually process the packet

    for(std::vector<sACNSource *>::iterator it = m_sources.begin(); it != m_sources.end(); ++it)
    {
        if((*it)->src_cid == source_cid)
        {
            foundsource = true;
            ps = *it;

            if(!ps->src_valid)
            {
                // This is a source which is coming back online, so we need to repeat the steps
                // for initial source aquisition
                ps->active.SetInterval(WAIT_OFFLINE + m_ssHLL);
                ps->lastseq = sequence;
                ps->src_cid = source_cid;
                ps->src_valid = true;
                ps->doing_dmx = (start_code == STARTCODE_DMX);
                ps->doing_per_channel = ps->waited_for_dd = false;
                newsourcenotify = false;
                ps->priority_wait.SetInterval(WAIT_PRIORITY);
            }

            if((root_vect == ROOT_VECTOR) && ((options & 0x40) == 0x40))
            {
              //by setting this flag to false, 0xdd packets that may come in while the terminated data
              //packets come in won't reset the priority_wait timer
              (*it)->waited_for_dd = false;
              if(start_code == STARTCODE_DMX)
                (*it)->doing_dmx = false;

              //"Upon receipt of a packet containing this bit set
              //to a value of 1, a receiver shall enter network
              //data loss condition.  Any property values in
              //these packets shall be ignored"
              (*it)->active.SetInterval(m_ssHLL);  //We factor in the hold last look time here, rather than 0

              if((*it)->doing_per_channel)
                  (*it)->priority_wait.SetInterval(m_ssHLL); //We factor in the hold last look time here, rather than 0

              validpacket = false;
              break;
            }

            //Based on the start code, update the timers
            if(start_code == STARTCODE_DMX)
            {
                //No matter how valid, we got something -- but we'll tweak the interval for any hll change
                (*it)->doing_dmx = true;
                (*it)->active.SetInterval(WAIT_OFFLINE + m_ssHLL);
            }
            else if(start_code == STARTCODE_PRIORITY && (*it)->waited_for_dd)
            {
                (*it)->doing_per_channel = true;  //The source could have stopped sending dd for a while.
                (*it)->priority_wait.Reset();
            }

            //Validate the sequence number, updating the stored one
            //The two's complement math is to handle rollover, and we're explicitly
            //doing assignment to force the type sizes.  A negative number means
            //we got an "old" one, but we assume that anything really old is possibly
            //due the device having rebooted and starting the sequence over.
            qint8 result = ((qint8)sequence) - ((qint8)((*it)->lastseq));
            if(result!=1)
                (*it)->jumps++;
            if((result <= 0) && (result > -20))
            {
                validpacket = false;
                (*it)->seqErr++;
            }
            else
                (*it)->lastseq = sequence;

            //This next bit is a little tricky.  We want to wait for dd packets (sampling period
            //tweaks aside) and notify them with the dd packet first, but we don't want to do that
            //if we've never seen a dmx packet from the source.
            if(!(*it)->doing_dmx)
            {
                /* For fault finding an installation which only sends 0xdd for a universe
                 * (For example: ETC Cobalt does this for, currenlty, unpatched universes with in it's network map)
                 * We do want to say that having not sent dimmer data is a valid source/packet
                 */
                // validpacket = false;
                (*it)->priority_wait.Reset();  //We don't want to let the priority timer run out
            }
            else if(!(*it)->waited_for_dd && validpacket)
            {
                if(start_code == STARTCODE_PRIORITY)
                {
                    (*it)->waited_for_dd = true;
                    (*it)->doing_per_channel = true;
                    (*it)->priority_wait.SetInterval(WAIT_OFFLINE + m_ssHLL);
                    newsourcenotify = true;
                }
                else if((*it)->priority_wait.Expired())
                {
                    (*it)->waited_for_dd = true;
                    (*it)->doing_per_channel = false;
                    (*it)->priority_wait.SetInterval(WAIT_OFFLINE + m_ssHLL);  //In case the source later decides to sent 0xdd packets
                    newsourcenotify = true;
                }
                else
                    newsourcenotify = validpacket = false;
            }

        //Found the source, and we're ready to process the packet
        }
    }

    if(!validpacket)
    {
        qDebug() << "sACNListener" << QThread::currentThreadId() << ": Source coming up, not processing packet";
        return;
    }

    if(!foundsource)  //Add a new source to the list
    {
        ps = new sACNSource();

        m_sources.push_back(ps);

        ps->universe = universe;
        ps->active.SetInterval(WAIT_OFFLINE + m_ssHLL);
        ps->lastseq = sequence;
        ps->src_cid = source_cid;
        ps->src_valid = true;
        ps->doing_dmx = (start_code == STARTCODE_DMX);
        //If we are in the sampling period, let all packets through
        if(m_isSampling)
        {
            ps->waited_for_dd = true;
            ps->doing_per_channel = (start_code == STARTCODE_PRIORITY);
            newsourcenotify = true;
            ps->priority_wait.SetInterval(WAIT_OFFLINE + m_ssHLL);
        }
        else
        {
            //If we aren't sampling, we want the earlier logic to set the state
            ps->doing_per_channel = ps->waited_for_dd = false;
            newsourcenotify = false;
            ps->priority_wait.SetInterval(WAIT_PRIORITY);
        }

        validpacket = newsourcenotify;


        // This is a brand new source
        qDebug() << "sACNListener" << QThread::currentThreadId() << ": Found new source name " << source_name;
        m_mergeAll = true;
        emit sourceFound(ps);
    }

    if (newsourcenotify)
    {
        // This is a source that came back online
        qDebug() << "sACNListener" << QThread::currentThreadId() << ": Source came back name " << source_name;
        m_mergeAll = true;
        emit sourceChanged(ps);
    }


    //Finally, Process the buffer
    if(validpacket)
    {
        ps->source_params_change = false;

        QString name = QString::fromUtf8(source_name);

        if(ps->ip != sender)
        {
            ps->ip = sender;
            ps->source_params_change = true;
        }

        StreamingACNProtocolVersion protocolVersion = sACNProtocolUnknown;
        if(root_vect==ROOT_VECTOR) protocolVersion = sACNProtocolRelease;
        if(root_vect==DRAFT_ROOT_VECTOR) protocolVersion = sACNProtocolDraft;
        if(ps->protocol_version!=protocolVersion)
        {
            ps->protocol_version = protocolVersion;
            ps->source_params_change = true;
        }

        if(start_code == STARTCODE_DMX)
        {
            if(ps->name!=name)
            {
                ps->name = name;
                ps->source_params_change = true;
            }
            if(ps->isPreview != preview)
            {
                ps->isPreview = preview;
                ps->source_params_change = true;
            }
            if(ps->priority != priority)
            {
                ps->priority = priority;
                ps->source_params_change = true;
            }
            if(ps->fpsTimer.elapsed() >= 1000)
            {
                // Calculate the FPS rate
                ps->fpsTimer.restart();
                ps->fps = ps->fpsCounter;
                ps->fpsCounter = 0;
                ps->source_params_change = true;
            }
            // This is DMX
            // Copy the last array back
            memcpy(ps->last_level_array, ps->level_array, 512);
            // Fill in the new array
            memset(ps->level_array, 0, 512);
            memcpy(ps->level_array, pdata, slot_count);
            // Compare the two
            for(int i=0; i<512; i++)
            {
                if(ps->level_array[i]!=ps->last_level_array[i])
                {
                    ps->dirty_array[i] |= true;
                    ps->source_levels_change = true;
                }
            }

            // Increment the frame counter - we count only DMX frames
            ps->fpsCounter++;
        }
        else if(start_code == STARTCODE_PRIORITY)
        {
            // Not sending DMX data, so process name and FPS
            if (ps->doing_dmx == false) {

                if(ps->name!=name)
                {
                    ps->name = name;
                    ps->source_params_change = true;
                }

                if(ps->fpsTimer.elapsed() >= 1000)
                {
                    // Calculate the FPS rate
                    ps->fpsTimer.restart();
                    ps->fps = ps->fpsCounter;
                    ps->fpsCounter = 0;
                    ps->source_params_change = true;
                }
            }

            // Copy the last array back
            memcpy(ps->last_priority_array, ps->priority_array, 512);
            // Fill in the new array
            memset(ps->priority_array, 0, 512);
            memcpy(ps->priority_array, pdata, slot_count);
            // Compare the two
            for(int i=0; i<512; i++)
            {
                if(ps->priority_array[i]!=ps->last_priority_array[i])
                {
                    ps->dirty_array[i] |= true;
                    ps->source_levels_change = true;
                }
            }
        }

        if(ps->source_params_change)
        {
            emit sourceChanged(ps);
            ps->source_params_change = false;
        }

        // Merge
        performMerge();
    }
}

void sACNListener::performMerge()
{
    //array of addresses to merge. to prevent duplicates and because you can have
    //an odd collection of addresses, addresses[n] would be 'n' for the value in question
    // and -1 if not required
    int addresses_to_merge[512];
    int number_of_addresses_to_merge = 0;

    memset(addresses_to_merge, -1, sizeof(int) * 512);

    {
        QMutexLocker locker(&m_monitoredChannelsMutex);
        foreach(int chan, m_monitoredChannels)
        {
            QPointF data;
            data.setX(m_elapsedTime.nsecsElapsed()/1000000.0);
            data.setY(mergedLevels().at(chan).level);
            emit dataReady(chan, data);
        }
    }

    if(m_mergesPerSecondTimer.hasExpired(1000))
    {
        m_mergesPerSecond = m_mergeCounter;
        m_mergeCounter = 0;
        m_mergesPerSecondTimer.restart();
    }

    m_mergeCounter++;



    // Step one : find any addresses which have changed
    if(m_mergeAll) // Act like all addresses changed
    {
        number_of_addresses_to_merge = 512;
        for(int i=0; i<512; i++)
        {
            addresses_to_merge[i] = i;
        }

        m_mergeAll = false;
    }
    else
    {
        for(std::vector<sACNSource *>::iterator it = m_sources.begin(); it != m_sources.end(); ++it)
        {
            sACNSource *ps = *it;
            if(!ps->src_valid)
                continue; // Inactive source, ignore it
            if(!ps->source_levels_change)
                continue; // We don't need to consider this one, no change
            for(int i=0; i<512; i++)
            {
                if(ps->dirty_array[i])
                {
                    addresses_to_merge[i] = i;
                    number_of_addresses_to_merge++;
                }
            }
            // Clear the flags
            memset(ps->dirty_array, 0 , 512);
            ps->source_levels_change = false;
        }
    }

    if(number_of_addresses_to_merge == 0) return; // Nothing to do

    // Clear out the sources list for all the affected channels, we'll be refreshing it

    int skipCounter = 0;
    for(int i=0; i < 512 && i<(number_of_addresses_to_merge + skipCounter); i++)
    {
        m_merged_levels[i].changedSinceLastMerge = false;
        if(addresses_to_merge[i] == -1) {
            ++skipCounter;
            continue;
        }
        sACNMergedAddress *pAddr = &m_merged_levels[addresses_to_merge[i]];
        pAddr->otherSources.clear();
    }

    // Find the highest priority source for each address we need to work on

    int levels[512];
    memset(&levels, -1, sizeof(levels));

    int priorities[512];
    memset(&priorities, -1, sizeof(priorities));

    QMultiMap<int, sACNSource*> addressToSourceMap;

	// Find the highest priority for the address
    for(std::vector<sACNSource *>::iterator it = m_sources.begin(); it != m_sources.end(); ++it)
    {
        sACNSource *ps = *it;
 
        if(ps->src_valid && !ps->active.Expired() && !ps->doing_per_channel)
        {
            // Set the priority array for sources which are not doing per-channel
            memset(ps->priority_array, ps->priority, sizeof(ps->priority_array));
        }

        skipCounter = 0;
        for(int i=0; i < 512 && i<(number_of_addresses_to_merge + skipCounter); i++)
        {
            if(addresses_to_merge[i] == -1) {
               ++skipCounter;
                continue;
            }
            sACNMergedAddress *pAddr = &m_merged_levels[addresses_to_merge[i]];
            int address = addresses_to_merge[i];

			if (
					ps->src_valid // Valid Source
					&& !(ps->priority_array[address] < priorities[address]) // Not lesser priority
					&& ( (ps->priority_array[address] > 0) || (ps->priority_array[address] == 0 && !ps->doing_per_channel) ) // Priority > 0 if DD
				)
			{
				if (ps->priority_array[address] > priorities[address])
				{
					// Source of higher priority
					priorities[address] = ps->priority_array[address];
					addressToSourceMap.remove(address);
				}
				addressToSourceMap.insert(address, ps);
			}

            if(ps->src_valid && !ps->active.Expired())
                pAddr->otherSources << ps;
        }
    }



    // Next, find highest level for the highest prioritized sources
    skipCounter = 0;
    for(int i=0; i < 512 && i<(number_of_addresses_to_merge + skipCounter); i++)
    {
        if(addresses_to_merge[i] == -1) {
            ++skipCounter;
            continue;
        }
        int address = addresses_to_merge[i];
        QList<sACNSource*> sourceList = addressToSourceMap.values(address);

        if(sourceList.count() == 0)
        {
            m_merged_levels[address].level = -1;
            m_merged_levels[address].winningSource = NULL;
            m_merged_levels[address].otherSources.clear();
        }
        foreach(sACNSource *s, sourceList)
        {
            if(s->level_array[address] > levels[address])
            {
                levels[address] = s->level_array[address];
                m_merged_levels[address].changedSinceLastMerge = (m_merged_levels[address].level != levels[address]);
                m_merged_levels[address].level = levels[address];
                m_merged_levels[address].winningSource = s;
            }
        }
        // Remove the winning source from the list of others
        if(m_merged_levels[address].winningSource)
            m_merged_levels[address].otherSources.remove(m_merged_levels[address].winningSource);
    }


    // Tell people..
    emit levelsChanged();
}
<|MERGE_RESOLUTION|>--- conflicted
+++ resolved
@@ -160,8 +160,6 @@
 
 void sACNListener::readPendingDatagrams()
 {
-<<<<<<< HEAD
-=======
     #if (QT_VERSION == QT_VERSION_CHECK(5, 9, 3))
         #error "QT5.9.3 QUdpSocket::readDatagram Returns incorrect infomation: https://bugreports.qt.io/browse/QTBUG-64784"
     #endif
@@ -169,7 +167,6 @@
         #error "QT5.10.0 QUdpSocket::readDatagram Returns incorrect infomation: https://bugreports.qt.io/browse/QTBUG-65099"
     #endif
 
->>>>>>> 6dff5491
     // Check all sockets
     foreach (sACNRxSocket* m_socket, m_sockets)
     {
