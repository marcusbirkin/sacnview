<?xml version="1.0" encoding="utf-8"?>
<!DOCTYPE TS>
<TS version="2.1" language="de_DE">
<context>
    <name>AddMultiDialog</name>
    <message>
        <location filename="../ui/addmultidialog.ui" line="26"/>
        <source>Add Multiple Universes</source>
        <translation>Mehrere Universen hinzufügen</translation>
    </message>
    <message>
        <location filename="../ui/addmultidialog.ui" line="38"/>
        <source>Universes</source>
        <translation>Universen</translation>
    </message>
    <message>
        <location filename="../ui/addmultidialog.ui" line="52"/>
        <source>Add</source>
        <translation>Füge</translation>
    </message>
    <message>
        <location filename="../ui/addmultidialog.ui" line="84"/>
        <source>universes starting at universe</source>
        <translation>Universen hinzu, beginnend mit</translation>
    </message>
    <message>
        <location filename="../ui/addmultidialog.ui" line="118"/>
        <location filename="../src/addmultidialog.cpp" line="68"/>
        <source>(last universe will be %1)</source>
        <translation>(letzes Universum ist dann %1)</translation>
    </message>
    <message>
        <location filename="../ui/addmultidialog.ui" line="156"/>
        <source>Source Options</source>
        <translation>Quelleneinstellungen</translation>
    </message>
    <message>
        <location filename="../ui/addmultidialog.ui" line="168"/>
        <source>Start Transmitting Immediately</source>
        <translation>Sendung beginnt sofort</translation>
    </message>
    <message>
        <location filename="../ui/addmultidialog.ui" line="183"/>
        <source>Priority</source>
        <translation>Priorität</translation>
    </message>
    <message>
        <location filename="../ui/addmultidialog.ui" line="213"/>
        <source>Effect to Play</source>
        <translation>Effektauswahl</translation>
    </message>
    <message>
        <location filename="../ui/addmultidialog.ui" line="240"/>
        <source>From  address</source>
        <translation>Von Adresse</translation>
    </message>
    <message>
        <location filename="../ui/addmultidialog.ui" line="266"/>
        <source>to address</source>
        <translation>bis Adresse</translation>
    </message>
    <message>
        <location filename="../ui/addmultidialog.ui" line="296"/>
        <location filename="../src/addmultidialog.cpp" line="79"/>
        <source>Level</source>
        <translation>Niveau</translation>
    </message>
    <message>
        <location filename="../ui/addmultidialog.ui" line="324"/>
        <source>TextLabel</source>
        <translation>Textbeschriftung</translation>
    </message>
    <message>
        <location filename="../src/addmultidialog.cpp" line="94"/>
        <source>Rate</source>
        <translation>Tempo</translation>
    </message>
    <message>
        <location filename="../src/addmultidialog.cpp" line="119"/>
        <source>%1 Hz</source>
        <translation>%1 Hz</translation>
    </message>
</context>
<context>
    <name>BigDisplay</name>
    <message>
        <location filename="../ui/bigdisplay.ui" line="26"/>
        <source>Big Display</source>
        <translation>Große Anzeige</translation>
    </message>
    <message>
        <location filename="../ui/bigdisplay.ui" line="60"/>
        <source>8 Bit</source>
        <translation>8-Bit</translation>
    </message>
    <message>
        <location filename="../ui/bigdisplay.ui" line="77"/>
        <source>Address</source>
        <translation>Adresse</translation>
    </message>
    <message>
        <location filename="../ui/bigdisplay.ui" line="110"/>
        <source>16 Bit</source>
        <translation>16-Bit</translation>
    </message>
    <message>
        <location filename="../ui/bigdisplay.ui" line="127"/>
        <source>Address Coarse</source>
        <translation>Adresse grob</translation>
    </message>
    <message>
        <location filename="../ui/bigdisplay.ui" line="169"/>
        <source>Address Fine</source>
        <translation>Adresse fein</translation>
    </message>
    <message>
        <location filename="../ui/bigdisplay.ui" line="208"/>
        <source>RGB</source>
        <translation>RGB</translation>
    </message>
    <message>
        <location filename="../ui/bigdisplay.ui" line="222"/>
        <source>Colour Address 2</source>
        <translation>Farbe, Adresse 2</translation>
    </message>
    <message>
        <location filename="../ui/bigdisplay.ui" line="264"/>
        <source>Colour Address 1</source>
        <translation>Farbe, Adresse 1</translation>
    </message>
    <message>
        <location filename="../ui/bigdisplay.ui" line="306"/>
        <source>Colour Address 3</source>
        <translation>Farbe, Adresse 3</translation>
    </message>
    <message>
        <location filename="../src/bigdisplay.cpp" line="49"/>
        <source>Big Display Universe %1</source>
        <translation>Große Anzeige Universum %1</translation>
    </message>
</context>
<context>
    <name>ConfigurePerChanPrioDlg</name>
    <message>
        <location filename="../ui/configureperchanpriodlg.ui" line="14"/>
        <source>Dialog</source>
        <translation></translation>
    </message>
    <message>
        <location filename="../ui/configureperchanpriodlg.ui" line="22"/>
        <source>Address ?, Priority = </source>
        <translation>Adresse ?, Priorität = </translation>
    </message>
    <message>
        <location filename="../ui/configureperchanpriodlg.ui" line="55"/>
        <source>Set All Priorities to</source>
        <translation>Alle Prioritäten einstellen:</translation>
    </message>
    <message>
        <location filename="../src/configureperchanpriodlg.cpp" line="80"/>
        <source>Address %1, Priority = </source>
        <translation>Adresse %1, Prioität = </translation>
    </message>
</context>
<context>
    <name>CrashTest</name>
    <message>
        <location filename="../ui/crash_test.ui" line="23"/>
        <source>sACNView Crash Tester</source>
<<<<<<< HEAD
        <translation type="unfinished"></translation>
=======
        <translation>sACNView Crash Tester</translation>
>>>>>>> ee49b3cc
    </message>
</context>
<context>
    <name>FlickerFinderInfoForm</name>
    <message>
        <location filename="../ui/flickerfinderinfoform.ui" line="14"/>
        <source>Flicker Finder</source>
        <translation>Flicker Finder</translation>
    </message>
    <message>
        <location filename="../ui/flickerfinderinfoform.ui" line="24"/>
        <source>Addresses which have increased in level are highlighted in blue</source>
        <translation>Steigende Adressen werden blau markiert</translation>
    </message>
    <message>
        <location filename="../ui/flickerfinderinfoform.ui" line="34"/>
        <source>Addresses which decrease in level show green</source>
        <translation>Fallende Adressen werden grün markiert</translation>
    </message>
    <message>
        <location filename="../ui/flickerfinderinfoform.ui" line="121"/>
        <source>Don&apos;t show this dialog again</source>
        <translation>Dieses Fenster nicht mehr anzeigen</translation>
    </message>
    <message>
        <location filename="../ui/flickerfinderinfoform.ui" line="140"/>
        <source>Do you want to enable Flicker Finder mode?</source>
        <translation>Wollen Sie den &quot;Flicker Finder&quot; aktivieren?</translation>
    </message>
    <message>
        <location filename="../ui/flickerfinderinfoform.ui" line="150"/>
        <source>Addresses which changed but returned to their original level are shown in red</source>
        <translation>Geänderte Adressen, die jetzt zum ursprünglichen Niveau zurückgekehrt sind, werden rot markiert</translation>
    </message>
    <message>
        <location filename="../ui/flickerfinderinfoform.ui" line="160"/>
        <source>Flicker finder color codes addresses which change level over time.</source>
        <translation>Der &quot;Flicker Finder&quot; zeigt Adressen an, dessen Niveaus sich im Laufe der Zeit verändern.</translation>
    </message>
</context>
<context>
    <name>LogWindow</name>
    <message>
        <location filename="../ui/logwindow.ui" line="26"/>
        <source>Log</source>
        <translation>Log</translation>
    </message>
    <message>
        <location filename="../ui/logwindow.ui" line="60"/>
        <source>Clear contents</source>
<<<<<<< HEAD
        <translation type="unfinished"></translation>
=======
        <translation>Löschen</translation>
>>>>>>> ee49b3cc
    </message>
    <message>
        <location filename="../ui/logwindow.ui" line="79"/>
        <source>Copy selected to Clipboard</source>
<<<<<<< HEAD
        <translation type="unfinished"></translation>
=======
        <translation>Auswahl in die Zwischenablage kopieren</translation>
>>>>>>> ee49b3cc
    </message>
    <message>
        <location filename="../ui/logwindow.ui" line="96"/>
        <source>Log To...</source>
<<<<<<< HEAD
        <translation type="unfinished"></translation>
=======
        <translation>Log-Ziel...</translation>
>>>>>>> ee49b3cc
    </message>
    <message>
        <location filename="../ui/logwindow.ui" line="108"/>
        <source>Window</source>
<<<<<<< HEAD
        <translation type="unfinished"></translation>
=======
        <translation>Fenster</translation>
>>>>>>> ee49b3cc
    </message>
    <message>
        <location filename="../ui/logwindow.ui" line="114"/>
        <location filename="../ui/logwindow.ui" line="179"/>
        <source>Enabled</source>
<<<<<<< HEAD
        <translation type="unfinished">Aktiviert</translation>
=======
        <translation>Aktiviert</translation>
>>>>>>> ee49b3cc
    </message>
    <message>
        <location filename="../ui/logwindow.ui" line="130"/>
        <source>Num of lines</source>
<<<<<<< HEAD
        <translation type="unfinished"></translation>
=======
        <translation>Anzahl Linien</translation>
>>>>>>> ee49b3cc
    </message>
    <message>
        <location filename="../ui/logwindow.ui" line="167"/>
        <source>File</source>
<<<<<<< HEAD
        <translation type="unfinished">Datei</translation>
=======
        <translation>Datei</translation>
>>>>>>> ee49b3cc
    </message>
    <message>
        <location filename="../ui/logwindow.ui" line="199"/>
        <source>Browse</source>
<<<<<<< HEAD
        <translation type="unfinished"></translation>
=======
        <translation>Durchsuche</translation>
>>>>>>> ee49b3cc
    </message>
    <message>
        <location filename="../ui/logwindow.ui" line="231"/>
        <source>Level Changes</source>
<<<<<<< HEAD
        <translation type="unfinished"></translation>
=======
        <translation>Niveauänderungen</translation>
>>>>>>> ee49b3cc
    </message>
    <message>
        <location filename="../ui/logwindow.ui" line="247"/>
        <source>Source Changes</source>
<<<<<<< HEAD
        <translation type="unfinished"></translation>
=======
        <translation>Quellenänderungen</translation>
>>>>>>> ee49b3cc
    </message>
    <message>
        <location filename="../ui/logwindow.ui" line="263"/>
        <source>Time Format</source>
<<<<<<< HEAD
        <translation type="unfinished"></translation>
=======
        <translation>Zeitformat</translation>
>>>>>>> ee49b3cc
    </message>
    <message>
        <location filename="../ui/logwindow.ui" line="288"/>
        <source>Display Format</source>
<<<<<<< HEAD
        <translation type="unfinished"></translation>
=======
        <translation>Anzeigeformat</translation>
>>>>>>> ee49b3cc
    </message>
    <message>
        <location filename="../ui/logwindow.ui" line="310"/>
        <source>Only changed values?</source>
<<<<<<< HEAD
        <translation type="unfinished"></translation>
=======
        <translation>Nur veränderte Werte?</translation>
>>>>>>> ee49b3cc
    </message>
    <message>
        <location filename="../ui/logwindow.ui" line="326"/>
        <source>Level Format</source>
<<<<<<< HEAD
        <translation type="unfinished"></translation>
=======
        <translation>Niveauformat</translation>
>>>>>>> ee49b3cc
    </message>
    <message>
        <source>Copy to Clipboard</source>
        <translation type="vanished">Kopieren</translation>
    </message>
    <message>
        <source>Clear</source>
        <translation type="vanished">Löschen</translation>
    </message>
    <message>
        <location filename="../src/logwindow.cpp" line="22"/>
        <source>Log - Universe %1</source>
        <translation>Log - Universum %1</translation>
    </message>
    <message>
        <location filename="../src/logwindow.cpp" line="40"/>
        <source>Byte</source>
<<<<<<< HEAD
        <translation type="unfinished"></translation>
=======
        <translation>Byte</translation>
>>>>>>> ee49b3cc
    </message>
    <message>
        <location filename="../src/logwindow.cpp" line="44"/>
        <source>Percent</source>
<<<<<<< HEAD
        <translation type="unfinished"></translation>
=======
        <translation>Prozent</translation>
>>>>>>> ee49b3cc
    </message>
    <message>
        <location filename="../src/logwindow.cpp" line="48"/>
        <source>Hex</source>
<<<<<<< HEAD
        <translation type="unfinished"></translation>
=======
        <translation>Hex</translation>
>>>>>>> ee49b3cc
    </message>
    <message>
        <location filename="../src/logwindow.cpp" line="146"/>
        <source>Source Found: %1 (%2)</source>
<<<<<<< HEAD
        <translation type="unfinished"></translation>
=======
        <translation>Quelle Gefunden: %1 (%2)</translation>
>>>>>>> ee49b3cc
    </message>
    <message>
        <location filename="../src/logwindow.cpp" line="154"/>
        <source>Source Resumed: %1 (%2)</source>
<<<<<<< HEAD
        <translation type="unfinished"></translation>
=======
        <translation>Quelle Fortgesetzt: %1 (%2)</translation>
>>>>>>> ee49b3cc
    </message>
    <message>
        <location filename="../src/logwindow.cpp" line="162"/>
        <source>Source Lost: %1 (%2)</source>
<<<<<<< HEAD
        <translation type="unfinished"></translation>
=======
        <translation>Quelle Verloren: %1 (%2)</translation>
>>>>>>> ee49b3cc
    </message>
    <message>
        <location filename="../src/logwindow.h" line="57"/>
        <source>ISO8601 w/Ms</source>
<<<<<<< HEAD
        <translation type="unfinished"></translation>
=======
        <translation>ISO8601 mit Ms</translation>
>>>>>>> ee49b3cc
    </message>
    <message>
        <location filename="../src/logwindow.h" line="59"/>
        <source>ISO8601</source>
<<<<<<< HEAD
        <translation type="unfinished"></translation>
=======
        <translation>ISO8601</translation>
>>>>>>> ee49b3cc
    </message>
    <message>
        <location filename="../src/logwindow.h" line="60"/>
        <source>US 12Hour (sACNView 1)</source>
<<<<<<< HEAD
        <translation type="unfinished"></translation>
=======
        <translation>USA 12-Studen (sACNView 1)</translation>
>>>>>>> ee49b3cc
    </message>
    <message>
        <location filename="../src/logwindow.h" line="61"/>
        <source>EU 12Hour</source>
<<<<<<< HEAD
        <translation type="unfinished"></translation>
=======
        <translation>EU 12 Stunden</translation>
>>>>>>> ee49b3cc
    </message>
    <message>
        <location filename="../src/logwindow.h" line="71"/>
        <source>[Level1],[Levelx]...[Level512]</source>
<<<<<<< HEAD
        <translation type="unfinished"></translation>
=======
        <translation>[Niveau1],[Niveaux]...[Niveau512]</translation>
>>>>>>> ee49b3cc
    </message>
    <message>
        <location filename="../src/logwindow.h" line="72"/>
        <source>[Chan]@[Level]</source>
<<<<<<< HEAD
        <translation type="unfinished"></translation>
=======
        <translation>[Kreis]@[Niveau]</translation>
>>>>>>> ee49b3cc
    </message>
</context>
<context>
    <name>MDIMainWindow</name>
    <message>
        <location filename="../ui/mdimainwindow.ui" line="20"/>
        <source>sACNView</source>
        <translation>sACNView</translation>
    </message>
    <message>
<<<<<<< HEAD
        <location filename="../ui/mdimainwindow.ui" line="110"/>
=======
        <location filename="../ui/mdimainwindow.ui" line="125"/>
>>>>>>> ee49b3cc
        <source>Universe List</source>
        <translation>Universenliste</translation>
    </message>
    <message>
<<<<<<< HEAD
        <location filename="../ui/mdimainwindow.ui" line="172"/>
        <location filename="../ui/mdimainwindow.ui" line="208"/>
=======
        <location filename="../ui/mdimainwindow.ui" line="149"/>
        <location filename="../ui/mdimainwindow.ui" line="198"/>
>>>>>>> ee49b3cc
        <source>...</source>
        <translation>...</translation>
    </message>
    <message>
<<<<<<< HEAD
        <location filename="../ui/mdimainwindow.ui" line="148"/>
=======
        <location filename="../ui/mdimainwindow.ui" line="166"/>
>>>>>>> ee49b3cc
        <source>Start at Universe</source>
        <translation>Beginnen bei Universum</translation>
    </message>
    <message>
<<<<<<< HEAD
        <location filename="../ui/mdimainwindow.ui" line="136"/>
        <source>All</source>
        <translation type="unfinished"></translation>
    </message>
    <message>
        <location filename="../ui/mdimainwindow.ui" line="256"/>
        <source>(-) Show Fewer</source>
        <translation type="unfinished"></translation>
    </message>
    <message>
        <location filename="../ui/mdimainwindow.ui" line="269"/>
        <source>Show More (+)</source>
        <translation type="unfinished"></translation>
    </message>
    <message>
        <location filename="../ui/mdimainwindow.ui" line="285"/>
        <source>Discovered</source>
        <translation type="unfinished"></translation>
    </message>
    <message>
        <location filename="../ui/mdimainwindow.ui" line="317"/>
=======
        <location filename="../ui/mdimainwindow.ui" line="233"/>
>>>>>>> ee49b3cc
        <source>ScopeView</source>
        <translation>Oszilloskopanzeige</translation>
    </message>
    <message>
<<<<<<< HEAD
        <location filename="../ui/mdimainwindow.ui" line="320"/>
=======
        <location filename="../ui/mdimainwindow.ui" line="236"/>
>>>>>>> ee49b3cc
        <source>&lt;html&gt;&lt;head/&gt;&lt;body&gt;&lt;p&gt;Opens an oscilloscope style view of the levels of a set of addresses over time&lt;/p&gt;&lt;/body&gt;&lt;/html&gt;</source>
        <translation>Öffnet eine Ozilloskopanzeige, um die Niveaus von gewählten Adressen im Laufe der Zeit zu sehen</translation>
    </message>
    <message>
<<<<<<< HEAD
        <location filename="../ui/mdimainwindow.ui" line="329"/>
=======
        <location filename="../ui/mdimainwindow.ui" line="245"/>
>>>>>>> ee49b3cc
        <source>Snapshot</source>
        <translation>Snapshot</translation>
    </message>
    <message>
<<<<<<< HEAD
        <location filename="../ui/mdimainwindow.ui" line="332"/>
=======
        <location filename="../ui/mdimainwindow.ui" line="248"/>
>>>>>>> ee49b3cc
        <source>&lt;html&gt;&lt;head/&gt;&lt;body&gt;&lt;p&gt;Opens a window allowing snapshot and playback of a universe of sACN levels&lt;/p&gt;&lt;/body&gt;&lt;/html&gt;</source>
        <translation>Öffnet ein Fenster in dem Schnappschüsse eines Universums gespeichert und wiedergegeben werden können</translation>
    </message>
    <message>
<<<<<<< HEAD
        <location filename="../ui/mdimainwindow.ui" line="341"/>
=======
        <location filename="../ui/mdimainwindow.ui" line="257"/>
>>>>>>> ee49b3cc
        <source>Tranmsit</source>
        <translation>Senden</translation>
    </message>
    <message>
<<<<<<< HEAD
        <location filename="../ui/mdimainwindow.ui" line="344"/>
=======
        <location filename="../ui/mdimainwindow.ui" line="260"/>
>>>>>>> ee49b3cc
        <source>&lt;html&gt;&lt;head/&gt;&lt;body&gt;&lt;p&gt;Opens a window allowing transmission of a universe of sACN&lt;/p&gt;&lt;/body&gt;&lt;/html&gt;</source>
        <translation>Öffnet ein Fenster um ein sACN-Universum zu senden</translation>
    </message>
    <message>
<<<<<<< HEAD
        <location filename="../ui/mdimainwindow.ui" line="353"/>
=======
        <location filename="../ui/mdimainwindow.ui" line="269"/>
>>>>>>> ee49b3cc
        <source>Recieve</source>
        <translation>Empfangen</translation>
    </message>
    <message>
<<<<<<< HEAD
        <location filename="../ui/mdimainwindow.ui" line="356"/>
=======
        <location filename="../ui/mdimainwindow.ui" line="272"/>
>>>>>>> ee49b3cc
        <source>View a universe of sACN</source>
        <translation>Ein sACN-Universum sehen</translation>
    </message>
    <message>
<<<<<<< HEAD
        <location filename="../ui/mdimainwindow.ui" line="368"/>
=======
        <location filename="../ui/mdimainwindow.ui" line="284"/>
>>>>>>> ee49b3cc
        <source>Settings</source>
        <translation>Einstellungen</translation>
    </message>
    <message>
<<<<<<< HEAD
        <location filename="../ui/mdimainwindow.ui" line="371"/>
=======
        <location filename="../ui/mdimainwindow.ui" line="287"/>
>>>>>>> ee49b3cc
        <source>Configure application settings</source>
        <translation>Softwareeinstellungen konfigurieren</translation>
    </message>
    <message>
<<<<<<< HEAD
        <location filename="../ui/mdimainwindow.ui" line="380"/>
=======
        <location filename="../ui/mdimainwindow.ui" line="296"/>
>>>>>>> ee49b3cc
        <source>About</source>
        <translation>Info</translation>
    </message>
    <message>
<<<<<<< HEAD
        <location filename="../ui/mdimainwindow.ui" line="383"/>
=======
        <location filename="../ui/mdimainwindow.ui" line="299"/>
>>>>>>> ee49b3cc
        <source>About sACNView</source>
        <translation>Über sACNView</translation>
    </message>
    <message>
<<<<<<< HEAD
        <location filename="../ui/mdimainwindow.ui" line="392"/>
=======
        <location filename="../ui/mdimainwindow.ui" line="308"/>
>>>>>>> ee49b3cc
        <source>Send Multiple Universes</source>
        <translation>Mehrere Universen senden</translation>
    </message>
    <message>
<<<<<<< HEAD
        <location filename="../ui/mdimainwindow.ui" line="395"/>
=======
        <location filename="../ui/mdimainwindow.ui" line="311"/>
>>>>>>> ee49b3cc
        <source>&lt;html&gt;&lt;head/&gt;&lt;body&gt;&lt;p&gt;Open a window allowing easy setup of multiple sources of sACN data at once&lt;/p&gt;&lt;/body&gt;&lt;/html&gt;</source>
        <translation>Öffnet ein Fenster, um  mehrere sACN-Universen gleichzeitig zu senden</translation>
    </message>
    <message>
<<<<<<< HEAD
        <location filename="../ui/mdimainwindow.ui" line="404"/>
=======
        <location filename="../ui/mdimainwindow.ui" line="320"/>
>>>>>>> ee49b3cc
        <source>Playback</source>
        <translation>Wiedergabe</translation>
    </message>
    <message>
<<<<<<< HEAD
        <location filename="../ui/mdimainwindow.ui" line="407"/>
=======
        <location filename="../ui/mdimainwindow.ui" line="323"/>
>>>>>>> ee49b3cc
        <source>&lt;html&gt;&lt;head/&gt;&lt;body&gt;&lt;p&gt;Playback data captured with Wireshark (or other tools that produce a PCAP file format). sACN Data will be played back with the same timing as when it was captured, allowing precise recreation of fades.&lt;/p&gt;&lt;/body&gt;&lt;/html&gt;</source>
        <translation>Daten werden mit Wireshark erfasst (oder mit anderer Software, die eine PACP-Datei speichert). sACN Data wird mit ursprünglichem Timing wiedergegeben, um Überblendungen genau zu wiederholen</translation>
    </message>
</context>
<context>
    <name>MultiUniverse</name>
    <message>
        <location filename="../ui/multiuniverse.ui" line="14"/>
        <source>Multi Universe Transmitter</source>
        <translation>Multi-Universum-Sender</translation>
    </message>
    <message>
        <location filename="../ui/multiuniverse.ui" line="40"/>
        <source>Enabled</source>
        <translation>Aktiviert</translation>
    </message>
    <message>
        <location filename="../ui/multiuniverse.ui" line="45"/>
        <source>Name</source>
        <translation>Name</translation>
    </message>
    <message>
        <location filename="../ui/multiuniverse.ui" line="50"/>
        <source>Universe</source>
        <translation>Universum</translation>
    </message>
    <message>
        <location filename="../ui/multiuniverse.ui" line="55"/>
        <source>Start Address</source>
        <translation>Startadresse</translation>
    </message>
    <message>
        <location filename="../ui/multiuniverse.ui" line="60"/>
        <source>End Address</source>
        <translation>Endadresse</translation>
    </message>
    <message>
        <location filename="../ui/multiuniverse.ui" line="65"/>
        <source>Effect</source>
        <translation>Effekt</translation>
    </message>
    <message>
        <location filename="../ui/multiuniverse.ui" line="70"/>
        <source>Priority</source>
        <translation>Priorität</translation>
    </message>
    <message>
        <location filename="../ui/multiuniverse.ui" line="75"/>
        <source>Control</source>
        <translation>Kontrolle</translation>
    </message>
    <message>
        <location filename="../ui/multiuniverse.ui" line="85"/>
        <location filename="../ui/multiuniverse.ui" line="96"/>
        <source>...</source>
        <translation>...</translation>
    </message>
    <message>
<<<<<<< HEAD
        <location filename="../src/multiuniverse.cpp" line="162"/>
        <location filename="../src/multiuniverse.cpp" line="411"/>
=======
        <location filename="../src/multiuniverse.cpp" line="157"/>
        <location filename="../src/multiuniverse.cpp" line="408"/>
>>>>>>> ee49b3cc
        <source>_%1</source>
        <translation>_%1</translation>
    </message>
    <message>
<<<<<<< HEAD
        <location filename="../src/multiuniverse.cpp" line="301"/>
=======
        <location filename="../src/multiuniverse.cpp" line="296"/>
>>>>>>> ee49b3cc
        <source>Slower</source>
        <translation>Langsamer</translation>
    </message>
    <message>
<<<<<<< HEAD
        <location filename="../src/multiuniverse.cpp" line="302"/>
=======
        <location filename="../src/multiuniverse.cpp" line="297"/>
>>>>>>> ee49b3cc
        <source>Faster</source>
        <translation>Schneller</translation>
    </message>
    <message>
<<<<<<< HEAD
        <location filename="../src/multiuniverse.cpp" line="323"/>
=======
        <location filename="../src/multiuniverse.cpp" line="318"/>
>>>>>>> ee49b3cc
        <source>EU Date Style</source>
        <translation>EU Datumformat</translation>
    </message>
    <message>
<<<<<<< HEAD
        <location filename="../src/multiuniverse.cpp" line="324"/>
=======
        <location filename="../src/multiuniverse.cpp" line="319"/>
>>>>>>> ee49b3cc
        <source>US Date Style</source>
        <translation>USA Datumformat</translation>
    </message>
</context>
<context>
    <name>NICSelectDialog</name>
    <message>
        <location filename="../ui/nicselectdialog.ui" line="14"/>
        <source>Select Network Interface</source>
        <translation>Netzwerkkarte auswählen</translation>
    </message>
    <message>
        <location filename="../ui/nicselectdialog.ui" line="20"/>
        <source>Select a network interface on which to work with Streaming ACN.</source>
        <translation>Wählen Sie die Netzwerkkarte die mir sACN arbeitet.</translation>
    </message>
    <message>
        <location filename="../ui/nicselectdialog.ui" line="48"/>
        <source>Work Offline</source>
        <translation>Offline arbeiten</translation>
    </message>
    <message>
        <location filename="../ui/nicselectdialog.ui" line="55"/>
        <source>Select</source>
        <translation>Wählen</translation>
    </message>
</context>
<context>
    <name>NewVersionDialog</name>
    <message>
        <location filename="../ui/newversiondialog.ui" line="14"/>
        <source>New Version Available</source>
        <translation>Neue Version verfügbar</translation>
    </message>
    <message>
        <location filename="../ui/newversiondialog.ui" line="36"/>
        <source>A new version of sACNView is available!</source>
        <translation>Eine neue Version von sACNView ist jetzt verfügbar!</translation>
    </message>
    <message>
        <location filename="../ui/newversiondialog.ui" line="56"/>
        <source>sACNView x is available (you have x). Would you like to update?</source>
        <translation>sACNView x ist verfügbar (Sie haben x).Möchten Sie aktualisieren?</translation>
    </message>
    <message>
        <location filename="../ui/newversiondialog.ui" line="69"/>
        <source>Release notes:</source>
        <translation>Versionshinweise:</translation>
    </message>
    <message>
        <location filename="../ui/newversiondialog.ui" line="104"/>
        <source>Remind me later</source>
        <translation>Erinner mich später</translation>
    </message>
    <message>
        <location filename="../ui/newversiondialog.ui" line="114"/>
        <source>Install update</source>
        <translation>Update installieren</translation>
    </message>
    <message>
        <location filename="../ui/newversiondialog.ui" line="136"/>
        <source>Downloading Update</source>
        <translation>Update wird heruntergeladen</translation>
    </message>
    <message>
        <location filename="../ui/newversiondialog.ui" line="159"/>
        <location filename="../src/versioncheck.cpp" line="51"/>
        <source>Downloading %1 from %2</source>
        <translation>Herunterladen %1 von %2</translation>
    </message>
    <message>
        <location filename="../ui/newversiondialog.ui" line="225"/>
        <source>Cancel download</source>
        <translation>Download stornieren</translation>
    </message>
    <message>
        <location filename="../ui/newversiondialog.ui" line="235"/>
        <source>Exit and install</source>
        <translation>Beenden und installieren</translation>
    </message>
    <message>
        <location filename="../src/versioncheck.cpp" line="38"/>
        <source>sACNView %1 is available (you have %2). Would you like to download it now?</source>
        <translation>sACNView %1 ist verfügbar (Sie haben %2).Möchten Sie es jetzt herunterladen?</translation>
    </message>
    <message>
        <location filename="../src/versioncheck.cpp" line="77"/>
        <source>Could not open file %1 to save - please download and install manually</source>
        <translation>Datei %1 konnte nicht geöffnet werden. Bitte laden Sie sie manuell herunter</translation>
    </message>
    <message>
        <location filename="../src/versioncheck.cpp" line="93"/>
        <source>%1 of %2 bytes</source>
        <translation>%1 von %2 bytes</translation>
    </message>
    <message>
        <location filename="../src/versioncheck.cpp" line="122"/>
        <source>Error downloading : please try again</source>
        <translation>Download-Error: bitte nochmal probieren</translation>
    </message>
    <message>
        <location filename="../src/versioncheck.cpp" line="150"/>
        <source>Couldn&apos;t Run Installer</source>
        <translation>Installer konnte nicht laufen</translation>
    </message>
    <message>
        <location filename="../src/versioncheck.cpp" line="150"/>
        <source>Unable to run installer - please run %1</source>
        <translation>Installer kann nicht laufen - bitte starten Sie %1</translation>
    </message>
</context>
<context>
    <name>PcapPlayback</name>
    <message>
        <location filename="../ui/pcapplayback.ui" line="26"/>
        <location filename="../src/pcapplayback.cpp" line="177"/>
        <source>PCap Playback</source>
        <translation>PCap-Wiedergabe</translation>
    </message>
    <message>
        <location filename="../ui/pcapplayback.ui" line="42"/>
        <source>File</source>
        <translation>Datei</translation>
    </message>
    <message>
        <location filename="../ui/pcapplayback.ui" line="67"/>
        <source>Open</source>
        <translation>Öffnen</translation>
    </message>
    <message>
        <location filename="../ui/pcapplayback.ui" line="76"/>
        <source>sACN Packets</source>
        <translation>sACN-Pakete</translation>
    </message>
    <message>
        <location filename="../ui/pcapplayback.ui" line="95"/>
        <source>Total Time</source>
        <translation>Gesamte Zeit</translation>
    </message>
    <message>
        <location filename="../ui/pcapplayback.ui" line="125"/>
        <source>Playback</source>
        <translation>Wiedergabe</translation>
    </message>
    <message>
        <location filename="../ui/pcapplayback.ui" line="140"/>
        <source>%v / %m Packets</source>
        <translation>%v / %m Paketen</translation>
    </message>
    <message>
        <location filename="../ui/pcapplayback.ui" line="161"/>
        <source>Play</source>
        <translation>Spielen</translation>
    </message>
    <message>
        <location filename="../ui/pcapplayback.ui" line="177"/>
        <source>Reset</source>
        <translation>Reset</translation>
    </message>
    <message>
        <location filename="../ui/pcapplayback.ui" line="195"/>
        <source>Loop Playback?</source>
        <translation>Wiedergabe im Kreis?</translation>
    </message>
    <message>
        <location filename="../src/pcapplayback.cpp" line="59"/>
        <source>Open Capture</source>
        <translation>Erfassung öffnen</translation>
    </message>
    <message>
        <location filename="../src/pcapplayback.cpp" line="61"/>
        <source>PCap Files (*.pcap);; PCapNG Files (*.pcapng);; All files (*.*)</source>
        <translation>PCap Dateien (*.pcap);; PCapNG Dateien (*.pcapng);; All Dateien (*.*)</translation>
    </message>
    <message>
        <location filename="../src/pcapplayback.cpp" line="73"/>
        <source>Error opening %1
%2</source>
        <translation>Fehler beim Öffnen %1 %2</translation>
    </message>
    <message>
        <location filename="../src/pcapplayback.cpp" line="84"/>
        <source>Error opening %1
pcap_compile failed</source>
        <translation>Fehler beim Öffnen %1 pcap_compile Fehler</translation>
    </message>
    <message>
        <location filename="../src/pcapplayback.cpp" line="89"/>
        <source>Error opening %1
pcap_setfilter failed</source>
        <translation>Fehler beim Öffnen %1 pcap_setfilter Fehler</translation>
    </message>
</context>
<context>
    <name>PreferencesDialog</name>
    <message>
        <location filename="../ui/preferencesdialog.ui" line="20"/>
        <source>Preferences</source>
        <translation>Einstellungen</translation>
    </message>
    <message>
        <location filename="../ui/preferencesdialog.ui" line="41"/>
        <source>Language*</source>
        <translation>Sprache*</translation>
    </message>
    <message>
        <location filename="../ui/preferencesdialog.ui" line="165"/>
        <source>Network Interface*</source>
        <translation>Netzwerkkarte*</translation>
    </message>
    <message>
        <location filename="../ui/preferencesdialog.ui" line="177"/>
        <source>Listen on all interfaces (Send only on below)</source>
        <translation>Auf alle Netzwerkkarten hören (nur auf folgenden senden)</translation>
    </message>
    <message>
        <location filename="../ui/preferencesdialog.ui" line="65"/>
        <source>Display Options</source>
        <translation>Anzeigeeinstellungen</translation>
    </message>
    <message>
        <location filename="../ui/preferencesdialog.ui" line="135"/>
        <source>Theme*</source>
        <translation>Motiv*</translation>
    </message>
    <message>
        <location filename="../ui/preferencesdialog.ui" line="122"/>
        <source>Restore windows on application restart</source>
        <translation>Bei Neustart Fenster wiederherstellen</translation>
    </message>
    <message>
        <location filename="../ui/preferencesdialog.ui" line="109"/>
        <source>Hexadecimal (00-FF)</source>
        <translation>Hexadezimal (00-FF)</translation>
    </message>
    <message>
        <location filename="../ui/preferencesdialog.ui" line="96"/>
        <source>Percent (0-100)</source>
        <translation>Prozent (0-100)</translation>
    </message>
    <message>
        <source>Language</source>
        <translation type="vanished">Sprache</translation>
    </message>
    <message>
        <location filename="../ui/preferencesdialog.ui" line="83"/>
        <source>Decimal (0-255)</source>
        <translation>Dezimal (0-255)</translation>
    </message>
    <message>
        <location filename="../ui/preferencesdialog.ui" line="197"/>
        <source>Recieve Options</source>
        <translation>Empfangseinstellungen</translation>
    </message>
    <message>
        <location filename="../ui/preferencesdialog.ui" line="215"/>
        <source>Display Blind/Visualizer Data</source>
        <translation>Blind/Visualizer-Info Anzeigen</translation>
    </message>
    <message>
        <location filename="../ui/preferencesdialog.ui" line="228"/>
        <source>Display sources with no DMX Data*</source>
        <translation>Quellen anzeigen, wo kein DMX Data vorhanden ist*</translation>
    </message>
    <message>
        <location filename="../ui/preferencesdialog.ui" line="257"/>
        <source>Transmit Options</source>
        <translation>Sendeeinstellungen</translation>
    </message>
    <message>
        <location filename="../ui/preferencesdialog.ui" line="269"/>
        <source>Default Source Name</source>
        <translation>Standard Quellenname</translation>
    </message>
    <message>
        <location filename="../ui/preferencesdialog.ui" line="300"/>
        <source>Allow rates to exceed E1.11 (E1.31:2016 6.6.1)*</source>
<<<<<<< HEAD
        <translation type="unfinished"></translation>
    </message>
    <message>
        <location filename="../ui/preferencesdialog.ui" line="314"/>
=======
        <translation>Datenraten dürfen E1.11 (E1.31:2016 6.6.1) überschreiten</translation>
    </message>
    <message>
        <location filename="../ui/preferencesdialog.ui" line="313"/>
>>>>>>> ee49b3cc
        <source>Stop transmitting sACN after</source>
        <translation>sACN-Sendung unterbrechen nach</translation>
    </message>
    <message>
<<<<<<< HEAD
        <location filename="../ui/preferencesdialog.ui" line="356"/>
=======
        <location filename="../ui/preferencesdialog.ui" line="355"/>
>>>>>>> ee49b3cc
        <source>Hours</source>
        <translation>Stunden</translation>
    </message>
    <message>
<<<<<<< HEAD
        <location filename="../ui/preferencesdialog.ui" line="394"/>
=======
        <location filename="../ui/preferencesdialog.ui" line="393"/>
>>>>>>> ee49b3cc
        <source>Minutes</source>
        <translation>Minuten</translation>
    </message>
    <message>
<<<<<<< HEAD
        <location filename="../ui/preferencesdialog.ui" line="432"/>
=======
        <location filename="../ui/preferencesdialog.ui" line="431"/>
>>>>>>> ee49b3cc
        <source>Seconds</source>
        <translation>Sekunden</translation>
    </message>
    <message>
<<<<<<< HEAD
        <location filename="../ui/preferencesdialog.ui" line="479"/>
=======
        <location filename="../ui/preferencesdialog.ui" line="478"/>
>>>>>>> ee49b3cc
        <source>*Application restart required on change  </source>
        <translation>*Bei Einstellungsänderung Neustart erforderlich  </translation>
    </message>
    <message>
        <location filename="../src/preferencesdialog.cpp" line="180"/>
        <source>Restart requied</source>
        <translation>Neustart erforderlich</translation>
    </message>
    <message>
        <location filename="../src/preferencesdialog.cpp" line="181"/>
        <source>To apply these preferences, you will need to restart the application. 
sACNView will now close and restart</source>
        <translation>Um diese Einstellungen zu speichern, müssen Sie die Software neustarten.
sACNView wird jezt schließen und neustarten</translation>
    </message>
</context>
<context>
    <name>QObject</name>
    <message>
        <source>This binary is intended for Windows XP only
There are major issues mixed IPv4 and IPv6 enviroments

Please ensure IPv6 is disabled</source>
        <translation type="vanished">Diese Binärdatei ist nur for Windows XP beabsichtigt
Es gibt große Probleme mit gemischten IPv4 und IPv6 Umgebungen

Bitte sorgen Sie dafür, dass IPv6 deaktiviert ist</translation>
    </message>
    <message>
        <location filename="../src/main.cpp" line="82"/>
        <source>This binary is intended for Windows XP only
There are major issues mixed IPv4 and IPv6 enviroments

Please ensure IPv6 is disabled</source>
        <translation type="unfinished"></translation>
    </message>
    <message>
        <location filename="../src/main.cpp" line="86"/>
        <source>This binary is intended for Windows XP only</source>
        <translation>Diese Binärdatei ist nur for Windows XP beabsichtig</translation>
    </message>
    <message>
        <location filename="../src/main.cpp" line="143"/>
        <source>Selected interface: %1</source>
        <translation>Gewählte Netzwerkkarte: %1</translation>
    </message>
    <message>
        <location filename="../src/main.cpp" line="159"/>
        <source>Incoming connections to this application are blocked by the firewall</source>
        <translation>Eingehende Verbindungen mit dieser Software werden durch eine Firewall blockiert</translation>
    </message>
    <message>
        <location filename="../src/main.cpp" line="163"/>
        <source>Incoming connections to this application are restricted by the firewall</source>
        <translation>Eingehende Verbindungen mit dieser Software werden durch eine Firewall beschränkt</translation>
    </message>
    <message>
        <source>This binary is intended for Windows XP only
This feature is unavailable</source>
        <translation type="vanished">Diese Binärdatei ist nur for Windows XP beabsichtigt
Diese Eigenschaft ist nicht verfügbar</translation>
    </message>
    <message>
<<<<<<< HEAD
        <location filename="../src/commandline.h" line="13"/>
        <source>THRU</source>
        <translation type="unfinished">BIS</translation>
    </message>
    <message>
        <location filename="../src/commandline.h" line="14"/>
        <source>AT</source>
        <translation type="unfinished"></translation>
    </message>
    <message>
        <location filename="../src/commandline.h" line="15"/>
        <source>FULL</source>
        <translation type="unfinished"></translation>
    </message>
    <message>
        <location filename="../src/commandline.h" line="16"/>
        <source>CLEAR</source>
        <translation type="unfinished">LÖSCHEN</translation>
    </message>
    <message>
        <location filename="../src/commandline.h" line="17"/>
        <source>AND</source>
        <translation type="unfinished">UND</translation>
    </message>
    <message>
        <location filename="../src/commandline.h" line="19"/>
        <source>Error - syntax error</source>
        <translation type="unfinished"></translation>
    </message>
    <message>
        <location filename="../src/commandline.h" line="20"/>
        <source>Error - number out of range</source>
        <translation type="unfinished"></translation>
    </message>
    <message>
        <location filename="../src/commandline.h" line="21"/>
        <source>Error - no selection</source>
        <translation type="unfinished"></translation>
    </message>
    <message>
        <location filename="../src/sacn/sacneffectengine.h" line="25"/>
        <source>Manual</source>
        <translation type="unfinished">Manuell</translation>
    </message>
    <message>
        <location filename="../src/sacn/sacneffectengine.h" line="26"/>
        <source>Ramp</source>
        <translation type="unfinished">Rampe</translation>
    </message>
    <message>
        <location filename="../src/sacn/sacneffectengine.h" line="27"/>
        <source>Sinewave</source>
        <translation type="unfinished">Sinusoid</translation>
    </message>
    <message>
        <location filename="../src/sacn/sacneffectengine.h" line="28"/>
        <source>Chase (Snap)</source>
        <translation type="unfinished"></translation>
    </message>
    <message>
        <location filename="../src/sacn/sacneffectengine.h" line="29"/>
        <source>Chase (Ramp)</source>
        <translation type="unfinished"></translation>
    </message>
    <message>
        <location filename="../src/sacn/sacneffectengine.h" line="30"/>
        <source>Chase (Sine)</source>
        <translation type="unfinished"></translation>
    </message>
    <message>
        <location filename="../src/sacn/sacneffectengine.h" line="31"/>
        <source>Vertical Bars</source>
        <translation type="unfinished"></translation>
    </message>
    <message>
        <location filename="../src/sacn/sacneffectengine.h" line="32"/>
        <source>Horizontal Bars</source>
        <translation type="unfinished"></translation>
    </message>
    <message>
        <location filename="../src/sacn/sacneffectengine.h" line="33"/>
        <source>Text</source>
        <translation type="unfinished">Text</translation>
    </message>
    <message>
        <location filename="../src/sacn/sacneffectengine.h" line="34"/>
        <source>Date</source>
        <translation type="unfinished"></translation>
    </message>
    <message>
=======
        <location filename="../src/commandline.h" line="17"/>
        <source>THRU</source>
        <translation>BIS</translation>
    </message>
    <message>
        <location filename="../src/commandline.h" line="18"/>
        <source>AT</source>
        <translation>AT</translation>
    </message>
    <message>
        <location filename="../src/commandline.h" line="19"/>
        <source>FULL</source>
        <translation>VOLL</translation>
    </message>
    <message>
        <location filename="../src/commandline.h" line="20"/>
        <source>CLEAR</source>
        <translation>LÖSCHEN</translation>
    </message>
    <message>
        <location filename="../src/commandline.h" line="21"/>
        <source>AND</source>
        <translation>UND</translation>
    </message>
    <message>
        <location filename="../src/commandline.h" line="23"/>
        <source>Error - syntax error</source>
        <translation>Fehler - Syntax-Fehler</translation>
    </message>
    <message>
        <location filename="../src/commandline.h" line="24"/>
        <source>Error - number out of range</source>
        <translation>Fehler - Nummer außerhalb Bereichs</translation>
    </message>
    <message>
        <location filename="../src/commandline.h" line="25"/>
        <source>Error - no selection</source>
        <translation>Fehler - nichts gewählt</translation>
    </message>
    <message>
        <location filename="../src/sacn/sacneffectengine.h" line="48"/>
        <source>Manual</source>
        <translation>Manuell</translation>
    </message>
    <message>
        <location filename="../src/sacn/sacneffectengine.h" line="49"/>
        <source>Ramp</source>
        <translation>Rampe</translation>
    </message>
    <message>
        <location filename="../src/sacn/sacneffectengine.h" line="50"/>
        <source>Sinewave</source>
        <translation>Sinusoid</translation>
    </message>
    <message>
        <location filename="../src/sacn/sacneffectengine.h" line="51"/>
        <source>Chase (Snap)</source>
        <translation>Lauflicht (Cut)</translation>
    </message>
    <message>
        <location filename="../src/sacn/sacneffectengine.h" line="52"/>
        <source>Chase (Ramp)</source>
        <translation>Lauflicht (Rampe)</translation>
    </message>
    <message>
        <location filename="../src/sacn/sacneffectengine.h" line="53"/>
        <source>Chase (Sine)</source>
        <translation>Lauflicht (Sinus)</translation>
    </message>
    <message>
        <location filename="../src/sacn/sacneffectengine.h" line="54"/>
        <source>Vertical Bars</source>
        <translation>Senkrechte Barren</translation>
    </message>
    <message>
        <location filename="../src/sacn/sacneffectengine.h" line="55"/>
        <source>Horizontal Bars</source>
        <translation>Waagerechte Barren</translation>
    </message>
    <message>
        <location filename="../src/sacn/sacneffectengine.h" line="56"/>
        <source>Text</source>
        <translation>Text</translation>
    </message>
    <message>
        <location filename="../src/sacn/sacneffectengine.h" line="57"/>
        <source>Date</source>
        <translation>Datum</translation>
    </message>
    <message>
        <source>Failed to start logging to file
Error %1</source>
        <translation type="vanished">Felher bei Dateilogerstellung
Fehler %1</translation>
    </message>
    <message>
        <location filename="../src/preferences.h" line="73"/>
        <source>Light Theme</source>
        <translation type="unfinished"></translation>
    </message>
    <message>
        <location filename="../src/preferences.h" line="74"/>
        <source>Dark Theme</source>
        <translation type="unfinished"></translation>
    </message>
    <message>
        <location filename="../src/universeview.cpp" line="32"/>
        <source>Online</source>
        <translation type="unfinished">Online</translation>
    </message>
    <message>
        <location filename="../src/universeview.cpp" line="33"/>
        <source>Offline</source>
        <translation type="unfinished"></translation>
    </message>
    <message>
        <location filename="../src/universeview.cpp" line="41"/>
        <source>Draft</source>
        <translation type="unfinished">Draft</translation>
    </message>
    <message>
        <location filename="../src/universeview.cpp" line="43"/>
        <source>Release</source>
        <translation type="unfinished"></translation>
    </message>
    <message>
        <location filename="../src/universeview.cpp" line="46"/>
        <source>Unknown</source>
        <translation type="unfinished">Unbekennt</translation>
    </message>
    <message>
>>>>>>> ee49b3cc
        <location filename="../src/logwindow.cpp" line="255"/>
        <source>Failed to start logging to file
Error %1</source>
        <translation type="unfinished"></translation>
    </message>
    <message>
        <location filename="../src/xpwarning.h" line="14"/>
        <source>This binary is intended for Windows XP only
This feature is unavailable</source>
        <translation type="unfinished"></translation>
    </message>
</context>
<context>
    <name>ScopeWindow</name>
    <message>
        <location filename="../ui/scopewindow.ui" line="20"/>
        <location filename="../ui/scopewindow.ui" line="54"/>
        <source>Scope</source>
        <translation>Oszilloskop</translation>
    </message>
    <message>
        <location filename="../ui/scopewindow.ui" line="62"/>
        <source>Stop</source>
        <translation>Stop</translation>
    </message>
    <message>
        <location filename="../ui/scopewindow.ui" line="69"/>
        <source>Start</source>
        <translation>Start</translation>
    </message>
    <message>
        <location filename="../ui/scopewindow.ui" line="78"/>
        <source>Timebase</source>
        <translation>Zeitbasis</translation>
    </message>
    <message>
        <location filename="../ui/scopewindow.ui" line="91"/>
        <source>1000 ms/div</source>
        <translation>1000 ms/div</translation>
    </message>
    <message>
        <location filename="../ui/scopewindow.ui" line="101"/>
        <location filename="../ui/scopewindow.ui" line="238"/>
        <source>Trigger</source>
        <translation>Trigger</translation>
    </message>
    <message>
        <location filename="../ui/scopewindow.ui" line="107"/>
        <source>Trigger Level:</source>
        <translation>Triggerniveau:</translation>
    </message>
    <message>
        <location filename="../ui/scopewindow.ui" line="128"/>
        <source>Free Run</source>
        <translation>Freilaufend</translation>
    </message>
    <message>
        <location filename="../ui/scopewindow.ui" line="133"/>
        <source>Rising Edge</source>
        <translation>Steigende Flanke</translation>
    </message>
    <message>
        <location filename="../ui/scopewindow.ui" line="138"/>
        <source>Falling Edge</source>
        <translation>Fallende Flanke</translation>
    </message>
    <message>
        <location filename="../ui/scopewindow.ui" line="146"/>
        <source>Trigger Delay:</source>
        <translation>Triggerverzögerung:</translation>
    </message>
    <message>
        <location filename="../ui/scopewindow.ui" line="162"/>
        <source>ms</source>
        <translation>ms</translation>
    </message>
    <message>
        <location filename="../ui/scopewindow.ui" line="178"/>
        <source>Channels</source>
        <translation>Kreise</translation>
    </message>
    <message>
        <location filename="../ui/scopewindow.ui" line="203"/>
        <location filename="../ui/scopewindow.ui" line="208"/>
        <location filename="../ui/scopewindow.ui" line="213"/>
        <source>New Row</source>
        <translation>Neue Zeile</translation>
    </message>
    <message>
        <location filename="../ui/scopewindow.ui" line="218"/>
        <source>Universe</source>
        <translation>Universum</translation>
    </message>
    <message>
        <location filename="../ui/scopewindow.ui" line="223"/>
        <source>Address</source>
        <translation>Adresse</translation>
    </message>
    <message>
        <location filename="../ui/scopewindow.ui" line="228"/>
        <source>Enabled</source>
        <translation>Aktiviert</translation>
    </message>
    <message>
        <location filename="../ui/scopewindow.ui" line="233"/>
        <source>Colour</source>
        <translation>Farbe</translation>
    </message>
    <message>
        <location filename="../ui/scopewindow.ui" line="243"/>
        <source>16-Bit</source>
        <translation>16-bit</translation>
    </message>
    <message>
        <location filename="../ui/scopewindow.ui" line="248"/>
        <location filename="../ui/scopewindow.ui" line="253"/>
        <location filename="../ui/scopewindow.ui" line="258"/>
        <location filename="../ui/scopewindow.ui" line="263"/>
        <location filename="../ui/scopewindow.ui" line="268"/>
        <location filename="../ui/scopewindow.ui" line="273"/>
        <location filename="../ui/scopewindow.ui" line="278"/>
        <location filename="../ui/scopewindow.ui" line="283"/>
        <location filename="../ui/scopewindow.ui" line="288"/>
        <location filename="../ui/scopewindow.ui" line="293"/>
        <location filename="../ui/scopewindow.ui" line="298"/>
        <location filename="../ui/scopewindow.ui" line="303"/>
        <source>1</source>
        <translation>1</translation>
    </message>
    <message>
        <location filename="../ui/scopewindow.ui" line="313"/>
        <source>Add</source>
        <translation>Hinzufügen</translation>
    </message>
    <message>
        <location filename="../ui/scopewindow.ui" line="320"/>
        <source>Remove</source>
        <translation>Entfernen</translation>
    </message>
    <message>
        <location filename="../src/scopewindow.cpp" line="99"/>
        <source>%1 ms/div</source>
        <translation>%1 ms/div</translation>
    </message>
    <message>
        <location filename="../src/scopewindow.cpp" line="101"/>
        <source>%1 s/div</source>
        <translation>%1 s/div</translation>
    </message>
    <message>
        <location filename="../src/scopewindow.cpp" line="136"/>
        <location filename="../src/scopewindow.cpp" line="261"/>
        <location filename="../src/scopewindow.cpp" line="274"/>
        <source>Yes</source>
        <translation>Ja</translation>
    </message>
    <message>
        <location filename="../src/scopewindow.cpp" line="158"/>
        <location filename="../src/scopewindow.cpp" line="266"/>
        <location filename="../src/scopewindow.cpp" line="279"/>
        <source>No</source>
        <translation>Nein</translation>
    </message>
</context>
<context>
    <name>Snapshot</name>
    <message>
        <location filename="../ui/snapshot.ui" line="14"/>
        <source>Snapshot</source>
        <translation>Snapshot</translation>
    </message>
    <message>
        <location filename="../ui/snapshot.ui" line="36"/>
        <source>Universe</source>
        <translation>Universum</translation>
    </message>
    <message>
        <location filename="../ui/snapshot.ui" line="41"/>
        <source>Priority</source>
        <translation>Priorität</translation>
    </message>
    <message>
        <location filename="../ui/snapshot.ui" line="51"/>
        <location filename="../ui/snapshot.ui" line="68"/>
        <source>...</source>
        <translation>...</translation>
    </message>
    <message>
        <location filename="../ui/snapshot.ui" line="94"/>
        <source>Taking Snapshot in</source>
        <translation>Snapshot wird genommen in</translation>
    </message>
    <message>
        <location filename="../ui/snapshot.ui" line="115"/>
        <source>5</source>
        <translation>5</translation>
    </message>
    <message>
        <location filename="../ui/snapshot.ui" line="131"/>
        <source>Take Snapshot</source>
        <translation>Snapshot nehmen</translation>
    </message>
    <message>
        <location filename="../ui/snapshot.ui" line="157"/>
<<<<<<< HEAD
        <location filename="../src/snapshot.cpp" line="97"/>
        <location filename="../src/snapshot.cpp" line="121"/>
        <location filename="../src/snapshot.cpp" line="139"/>
=======
        <location filename="../src/snapshot.cpp" line="95"/>
        <location filename="../src/snapshot.cpp" line="119"/>
        <location filename="../src/snapshot.cpp" line="137"/>
>>>>>>> ee49b3cc
        <source>Play Back Snapshot</source>
        <translation>Snapshot wiedergeben</translation>
    </message>
    <message>
        <location filename="../ui/snapshot.ui" line="183"/>
        <source>Replay Last Snapshot</source>
<<<<<<< HEAD
        <translation type="unfinished"></translation>
    </message>
    <message>
        <location filename="../src/snapshot.cpp" line="99"/>
=======
        <translation>Letzten Snapshot wiedergeben</translation>
    </message>
    <message>
        <location filename="../src/snapshot.cpp" line="97"/>
>>>>>>> ee49b3cc
        <source>Add the universes you want to capture, then press Snapshot to capture a look</source>
        <translation>Fügen Sie die Universen hinzu, die Sie erfassen wollen, und drücken Sie dann auf Snapshot um eine Szene zu erfassen</translation>
    </message>
    <message>
<<<<<<< HEAD
        <location filename="../src/snapshot.cpp" line="119"/>
=======
        <location filename="../src/snapshot.cpp" line="117"/>
>>>>>>> ee49b3cc
        <source>Capturing snapshot in...</source>
        <translation>Snapshot wird erfasst in...</translation>
    </message>
    <message>
<<<<<<< HEAD
        <location filename="../src/snapshot.cpp" line="138"/>
=======
        <location filename="../src/snapshot.cpp" line="136"/>
>>>>>>> ee49b3cc
        <source>Press Play to playback snapshot</source>
        <translation>Drücken Sie auf Play, um einen Snapshot wiederzugeben</translation>
    </message>
    <message>
<<<<<<< HEAD
        <location filename="../src/snapshot.cpp" line="156"/>
=======
        <location filename="../src/snapshot.cpp" line="154"/>
>>>>>>> ee49b3cc
        <source>Playing Back Data</source>
        <translation>Daten werden wiedergeben</translation>
    </message>
    <message>
<<<<<<< HEAD
        <location filename="../src/snapshot.cpp" line="159"/>
=======
        <location filename="../src/snapshot.cpp" line="157"/>
>>>>>>> ee49b3cc
        <source>Stop Playback</source>
        <translation>Playback unterbrechen</translation>
    </message>
    <message>
<<<<<<< HEAD
        <location filename="../src/snapshot.cpp" line="258"/>
=======
        <location filename="../src/snapshot.cpp" line="256"/>
>>>>>>> ee49b3cc
        <source> - Snapshot</source>
        <translation> - Snapshot</translation>
    </message>
</context>
<context>
    <name>TranslationDialog</name>
    <message>
        <location filename="translationdialog.ui" line="42"/>
        <source>Select Language</source>
        <translation>Sprache wählen</translation>
    </message>
    <message>
        <source>OK</source>
        <translatorcomment>Ok</translatorcomment>
        <translation type="vanished">OK</translation>
    </message>
    <message>
        <source>Apply</source>
        <translation type="vanished">Anwenden</translation>
    </message>
</context>
<context>
    <name>UniverseView</name>
    <message>
        <location filename="../ui/universeview.ui" line="14"/>
        <source>Universe View</source>
        <translation>Univerzenanzeige</translation>
    </message>
    <message>
        <location filename="../ui/universeview.ui" line="65"/>
        <source>Universe</source>
        <translation>Universum</translation>
    </message>
    <message>
        <location filename="../ui/universeview.ui" line="97"/>
        <source>Start reception of sACN</source>
        <translation>sACN-Empfang starten</translation>
    </message>
    <message>
        <location filename="../ui/universeview.ui" line="100"/>
        <location filename="../ui/universeview.ui" line="114"/>
        <source>...</source>
        <translation>...</translation>
    </message>
    <message>
        <location filename="../ui/universeview.ui" line="111"/>
        <source>Pause reception of sACN</source>
        <translation>sACN-Empfang unterbrechen</translation>
    </message>
    <message>
        <location filename="../ui/universeview.ui" line="133"/>
        <source>Show Channel Priorities</source>
        <translation>Kreisprioritäten anzeigen</translation>
    </message>
    <message>
        <location filename="../ui/universeview.ui" line="149"/>
        <location filename="../src/universeview.cpp" line="384"/>
        <source>Start Flicker Finder</source>
        <translation>Flicker Finder starten</translation>
    </message>
    <message>
        <source>Start Log to File</source>
        <translation type="vanished">Dateilog starten</translation>
    </message>
    <message>
        <source>Open Log Window</source>
        <translation type="vanished">Logfenster öffnen</translation>
<<<<<<< HEAD
    </message>
    <message>
        <location filename="../ui/universeview.ui" line="162"/>
        <source>Open Logging Window</source>
        <translation type="unfinished"></translation>
    </message>
    <message>
=======
    </message>
    <message>
        <location filename="../ui/universeview.ui" line="162"/>
        <source>Open Logging Window</source>
        <translation>Log-Fenster öffnen</translation>
    </message>
    <message>
>>>>>>> ee49b3cc
        <location filename="../ui/universeview.ui" line="218"/>
        <source>New Row</source>
        <translation>Neue Zeile</translation>
    </message>
    <message>
        <location filename="../ui/universeview.ui" line="223"/>
        <source>Name</source>
        <translation>Name</translation>
    </message>
    <message>
        <location filename="../ui/universeview.ui" line="228"/>
        <source>CID</source>
        <translation>CID</translation>
    </message>
    <message>
        <location filename="../ui/universeview.ui" line="233"/>
        <source>Priority</source>
        <translation>Priorität</translation>
    </message>
    <message>
        <location filename="../ui/universeview.ui" line="238"/>
        <source>Preview</source>
        <translation>Vorschau</translation>
    </message>
    <message>
        <location filename="../ui/universeview.ui" line="243"/>
        <source>IP Address</source>
        <translation>IP-Adresse</translation>
    </message>
    <message>
        <location filename="../ui/universeview.ui" line="248"/>
        <source>FPS</source>
        <translation>FPS</translation>
    </message>
    <message>
        <location filename="../ui/universeview.ui" line="253"/>
        <source>SeqErr</source>
        <translation>SeqErr</translation>
    </message>
    <message>
        <location filename="../ui/universeview.ui" line="258"/>
        <source>Jumps</source>
        <translation>Sprünge</translation>
    </message>
    <message>
        <location filename="../ui/universeview.ui" line="263"/>
        <source>Online</source>
        <translation>Online</translation>
    </message>
    <message>
        <location filename="../ui/universeview.ui" line="268"/>
        <source>Ver</source>
        <translation>Vers.</translation>
    </message>
    <message>
        <location filename="../ui/universeview.ui" line="273"/>
        <source>Per-Address</source>
        <translation>Per-Adresse</translation>
    </message>
    <message>
        <source>Errors binding to interface

Results will be inaccurate
Possible reasons include permission issues
or other applications

See diagnostics for more info</source>
        <translation type="vanished">Fehler bei der Schnittstellenbindung

Resultate werden ungenau sein
Mögliche Gründe: Genehmigungsprobleme
oder andere Software

Siehe Diagnostik für weitere Details</translation>
    </message>
    <message>
        <location filename="../src/universeview.cpp" line="147"/>
        <source>N/A</source>
        <translation>N/A</translation>
    </message>
    <message>
        <location filename="../src/universeview.cpp" line="149"/>
        <location filename="../src/universeview.cpp" line="170"/>
        <source>Yes</source>
        <translation>Ja</translation>
    </message>
    <message>
        <location filename="../src/universeview.cpp" line="149"/>
        <location filename="../src/universeview.cpp" line="170"/>
        <source>No</source>
        <translation>Nein</translation>
    </message>
    <message>
        <location filename="../src/universeview.cpp" line="167"/>
        <source>No DMX</source>
        <translation>Kein DMX</translation>
    </message>
    <message>
        <source>Reset</source>
        <translation type="vanished">Reset</translation>
    </message>
    <message>
        <source>Stop Log to File</source>
        <translation type="vanished">Dateilog unterbrechen</translation>
<<<<<<< HEAD
    </message>
    <message>
        <location filename="../src/universeview.cpp" line="118"/>
        <source>Errors binding to interface

Results will be inaccurate
Possible reasons include permission issues
or other applications

See diagnostics for more info</source>
        <translation type="unfinished"></translation>
    </message>
    <message>
=======
    </message>
    <message>
        <location filename="../src/universeview.cpp" line="118"/>
        <source>Errors binding to interface

Results will be inaccurate
Possible reasons include permission issues
or other applications

See diagnostics for more info</source>
        <translation type="unfinished"></translation>
    </message>
    <message>
>>>>>>> ee49b3cc
        <location filename="../src/universeview.cpp" line="323"/>
        <source>Address : %1
</source>
        <translation>Adresse : %1
</translation>
    </message>
    <message>
        <location filename="../src/universeview.cpp" line="334"/>
        <source>Winning Source : %1 @ %2 (Priority %3)</source>
        <translation>Gewinnende Quelle : %1 @ %2 (Priorität %3)</translation>
    </message>
    <message>
        <location filename="../src/universeview.cpp" line="346"/>
        <source>
Other Source : %1 @ %2 (Priority %3)</source>
        <translation>
Andere Quellen : %1 @ %2 (Priorität %3)</translation>
    </message>
    <message>
        <location filename="../src/universeview.cpp" line="355"/>
        <source>No Sources</source>
        <translation>Keine Quellen</translation>
    </message>
    <message>
        <location filename="../src/universeview.cpp" line="395"/>
        <source>Stop Flicker Finder</source>
        <translation>Flicker Finder unterbrechen</translation>
    </message>
</context>
<context>
    <name>aboutDialog</name>
    <message>
        <location filename="../ui/aboutdialog.ui" line="20"/>
        <source>About sACN View</source>
        <translation>Über sACN View</translation>
    </message>
    <message>
        <location filename="../ui/aboutdialog.ui" line="100"/>
        <source>sACN View</source>
        <translation>sACN View</translation>
    </message>
    <message>
        <location filename="../ui/aboutdialog.ui" line="118"/>
        <source>date</source>
        <translation>Datum</translation>
    </message>
    <message>
        <location filename="../ui/aboutdialog.ui" line="134"/>
        <source>Authors:</source>
        <translation>Autoren:</translation>
    </message>
    <message>
        <location filename="../ui/aboutdialog.ui" line="150"/>
        <source>Date:</source>
        <translation>Datum:</translation>
    </message>
    <message>
        <location filename="../ui/aboutdialog.ui" line="201"/>
        <source>Version:</source>
        <translation>Version:</translation>
    </message>
    <message>
        <location filename="../ui/aboutdialog.ui" line="182"/>
        <location filename="../ui/aboutdialog.ui" line="230"/>
        <source>name</source>
        <translation>name</translation>
    </message>
    <message>
        <location filename="../ui/aboutdialog.ui" line="166"/>
        <source>#</source>
        <translation>#</translation>
    </message>
    <message>
        <location filename="../ui/aboutdialog.ui" line="217"/>
        <source>Translators:</source>
        <translation>Übersetzer:</translation>
    </message>
    <message>
        <location filename="../ui/aboutdialog.ui" line="247"/>
        <source>license-info</source>
        <translation></translation>
    </message>
    <message>
        <location filename="../ui/aboutdialog.ui" line="266"/>
        <source>qt-info</source>
        <translation></translation>
    </message>
    <message>
        <location filename="../ui/aboutdialog.ui" line="285"/>
        <source>libs-info</source>
        <translation></translation>
    </message>
    <message>
        <location filename="../ui/aboutdialog.ui" line="309"/>
        <source>Diagnostics</source>
        <translation>Diagnostik</translation>
    </message>
    <message>
        <location filename="../src/aboutdialog.cpp" line="57"/>
        <source>This application is provided under the &lt;a href=&quot;http://www.apache.org/licenses/LICENSE-2.0&quot;&gt;Apache License, version 2.0&lt;/a&gt;</source>
        <translation>Diese Software wird unter &lt;a href=&quot;http://www.apache.org/licenses/LICENSE-2.0&quot;&gt;Apache License, version 2.0&lt;/a&gt; zur Verfügung gestellt</translation>
    </message>
    <message>
        <location filename="../src/aboutdialog.cpp" line="59"/>
        <source>This application uses the Qt Library, version %1, licensed under the &lt;a href=&quot;http://www.gnu.org/licenses/lgpl.html&quot;&gt;GNU LGPL&lt;/a&gt;</source>
        <translation>Diese Software verwendet die Qt Bibliothek, Version %1, lizenziert unter &lt;a href=&quot;http://www.gnu.org/licenses/lgpl.html&quot;&gt;GNU LGPL&lt;/a&gt;</translation>
    </message>
    <message>
        <location filename="../src/aboutdialog.cpp" line="109"/>
        <source>Universe %1</source>
        <translation>Universum %1</translation>
    </message>
    <message>
        <location filename="../src/aboutdialog.cpp" line="115"/>
        <source>Merges per second</source>
        <translation>Merges pro Sekunde</translation>
    </message>
    <message>
        <location filename="../src/aboutdialog.cpp" line="122"/>
        <source>Bind status</source>
        <translation>Verbindungsstand</translation>
    </message>
    <message>
        <location filename="../src/aboutdialog.cpp" line="125"/>
        <source>Unicast</source>
        <translation>Unicast</translation>
    </message>
    <message>
        <location filename="../src/aboutdialog.cpp" line="129"/>
        <source>Multicast</source>
        <translation>Multicast</translation>
    </message>
    <message>
        <location filename="../src/aboutdialog.cpp" line="173"/>
        <source>Unknown</source>
        <translation>Unbekennt</translation>
    </message>
    <message>
        <location filename="../src/aboutdialog.cpp" line="176"/>
        <source>OK</source>
        <translation>OK</translation>
    </message>
    <message>
        <location filename="../src/aboutdialog.cpp" line="179"/>
        <source>Failed</source>
        <translation>Fehler</translation>
    </message>
</context>
<context>
    <name>pcapplaybacksender</name>
    <message>
        <location filename="../src/pcapplaybacksender.cpp" line="62"/>
        <source>%1</source>
        <translation></translation>
    </message>
    <message>
        <location filename="../src/pcapplaybacksender.cpp" line="103"/>
        <source>%1
%2</source>
        <translation></translation>
    </message>
    <message>
        <location filename="../src/pcapplaybacksender.cpp" line="118"/>
        <source>Unable to open required interface
%1</source>
        <translation>Benötigte Schnittstelle konnte nicht geöffnet werden
%1</translation>
    </message>
    <message>
        <location filename="../src/pcapplaybacksender.cpp" line="213"/>
        <source>Error opening %1
%2</source>
        <translation>Fehler bei der Öffnung von %1
%2</translation>
    </message>
    <message>
        <location filename="../src/pcapplaybacksender.cpp" line="225"/>
        <source>Error opening %1
pcap_compile failed</source>
        <translation>Fehler bei der Öffnung von %1
pcap_compile failed</translation>
    </message>
    <message>
        <location filename="../src/pcapplaybacksender.cpp" line="231"/>
        <source>Error opening %1
pcap_setfilter failed</source>
        <translation>Fehler bei der Öffnung von %1
pcap_setfilter failed</translation>
    </message>
</context>
<context>
    <name>sACNManager</name>
    <message>
<<<<<<< HEAD
        <location filename="../src/sacn/streamingacn.cpp" line="147"/>
        <source>Unable to allocate listener object

sACNView must close now</source>
        <translation type="unfinished"></translation>
    </message>
    <message>
        <location filename="../src/sacn/streamingacn.cpp" line="220"/>
        <source>Unable to allocate sender object
=======
        <source>Unable to allocate listener object

sACNView must close now</source>
        <translation type="vanished">Unable to allocate listener object

sACNView must close now</translation>
    </message>
    <message>
        <location filename="../src/sacn/streamingacn.cpp" line="137"/>
        <source>Unable to allocate listener object
>>>>>>> ee49b3cc

sACNView must close now</source>
        <translation type="unfinished"></translation>
    </message>
</context>
<context>
    <name>sACNUniverseListModel</name>
    <message>
        <location filename="../src/sacn/sacnuniverselistmodel.cpp" line="127"/>
        <source>%1 (%2)</source>
        <translation></translation>
    </message>
    <message>
        <location filename="../src/sacn/sacnuniverselistmodel.cpp" line="135"/>
        <source>Universe %1</source>
        <translation>Universum %1</translation>
    </message>
    <message>
        <location filename="../src/sacn/sacnuniverselistmodel.cpp" line="144"/>
        <source> -- Interface Error</source>
        <translation> -- Schnittstellenfehler</translation>
    </message>
    <message>
        <location filename="../src/sacn/sacnuniverselistmodel.cpp" line="214"/>
        <source>????</source>
        <translation></translation>
    </message>
</context>
<context>
    <name>transmitwindow</name>
    <message>
        <location filename="../ui/transmitwindow.ui" line="14"/>
        <source>Transmit</source>
        <translation>Senden</translation>
    </message>
    <message>
<<<<<<< HEAD
        <location filename="../ui/transmitwindow.ui" line="133"/>
=======
        <location filename="../ui/transmitwindow.ui" line="139"/>
>>>>>>> ee49b3cc
        <source>Source</source>
        <translation>Quelle</translation>
    </message>
    <message>
<<<<<<< HEAD
        <location filename="../ui/transmitwindow.ui" line="142"/>
=======
        <location filename="../ui/transmitwindow.ui" line="148"/>
>>>>>>> ee49b3cc
        <source>Mode</source>
        <translation>Modus</translation>
    </message>
    <message>
<<<<<<< HEAD
        <location filename="../ui/transmitwindow.ui" line="151"/>
=======
        <location filename="../ui/transmitwindow.ui" line="157"/>
>>>>>>> ee49b3cc
        <source>Multicast to</source>
        <translation>Multicase nach</translation>
    </message>
    <message>
<<<<<<< HEAD
        <location filename="../ui/transmitwindow.ui" line="164"/>
=======
        <location filename="../ui/transmitwindow.ui" line="170"/>
>>>>>>> ee49b3cc
        <source>Unicast to</source>
        <translation>Unicast nach</translation>
    </message>
    <message>
<<<<<<< HEAD
        <location filename="../ui/transmitwindow.ui" line="184"/>
=======
        <location filename="../ui/transmitwindow.ui" line="190"/>
>>>>>>> ee49b3cc
        <source>Blind-mode data</source>
        <translation>Blind-Modus Daten</translation>
    </message>
    <message>
<<<<<<< HEAD
        <location filename="../ui/transmitwindow.ui" line="205"/>
=======
        <location filename="../ui/transmitwindow.ui" line="211"/>
>>>>>>> ee49b3cc
        <source>Per-Source</source>
        <translation>Per-Quelle</translation>
    </message>
    <message>
<<<<<<< HEAD
        <location filename="../ui/transmitwindow.ui" line="210"/>
=======
        <location filename="../ui/transmitwindow.ui" line="216"/>
>>>>>>> ee49b3cc
        <source>Per-Address</source>
        <translation>Per-Adresse</translation>
    </message>
    <message>
<<<<<<< HEAD
        <location filename="../ui/transmitwindow.ui" line="221"/>
=======
        <location filename="../ui/transmitwindow.ui" line="227"/>
>>>>>>> ee49b3cc
        <source>Priority Mode:</source>
        <translation>Prioritätsmodus:</translation>
    </message>
    <message>
<<<<<<< HEAD
        <location filename="../ui/transmitwindow.ui" line="231"/>
=======
        <location filename="../ui/transmitwindow.ui" line="237"/>
>>>>>>> ee49b3cc
        <source>Priority:</source>
        <translation>Priorität:</translation>
    </message>
    <message>
<<<<<<< HEAD
        <location filename="../ui/transmitwindow.ui" line="241"/>
=======
        <location filename="../ui/transmitwindow.ui" line="247"/>
>>>>>>> ee49b3cc
        <source>Universe:</source>
        <translation>Universum:</translation>
    </message>
    <message>
<<<<<<< HEAD
        <location filename="../ui/transmitwindow.ui" line="269"/>
=======
        <location filename="../ui/transmitwindow.ui" line="275"/>
>>>>>>> ee49b3cc
        <source>Set up per-channel priorities</source>
        <translation>Per-Kreis Prioritäten konfigurieren</translation>
    </message>
    <message>
<<<<<<< HEAD
        <location filename="../ui/transmitwindow.ui" line="272"/>
        <location filename="../ui/transmitwindow.ui" line="1449"/>
        <location filename="../ui/transmitwindow.ui" line="1463"/>
=======
        <location filename="../ui/transmitwindow.ui" line="278"/>
        <location filename="../ui/transmitwindow.ui" line="1455"/>
        <location filename="../ui/transmitwindow.ui" line="1469"/>
>>>>>>> ee49b3cc
        <source>...</source>
        <translation>...</translation>
    </message>
    <message>
<<<<<<< HEAD
        <location filename="../ui/transmitwindow.ui" line="292"/>
=======
        <location filename="../ui/transmitwindow.ui" line="298"/>
>>>>>>> ee49b3cc
        <source>Protocol Version</source>
        <translation>Protokollversion</translation>
    </message>
    <message>
<<<<<<< HEAD
        <location filename="../ui/transmitwindow.ui" line="301"/>
=======
        <location filename="../ui/transmitwindow.ui" line="307"/>
>>>>>>> ee49b3cc
        <source>Ratified</source>
        <translation>Ratified</translation>
    </message>
    <message>
<<<<<<< HEAD
        <location filename="../ui/transmitwindow.ui" line="314"/>
=======
        <location filename="../ui/transmitwindow.ui" line="320"/>
>>>>>>> ee49b3cc
        <source>Draft</source>
        <translation>Draft</translation>
    </message>
    <message>
<<<<<<< HEAD
        <location filename="../ui/transmitwindow.ui" line="343"/>
=======
        <location filename="../ui/transmitwindow.ui" line="349"/>
>>>>>>> ee49b3cc
        <source>Source Name:</source>
        <translation>Quellenname:</translation>
    </message>
    <message>
<<<<<<< HEAD
        <location filename="../ui/transmitwindow.ui" line="369"/>
        <location filename="../ui/transmitwindow.ui" line="401"/>
        <location filename="../src/transmitwindow.cpp" line="282"/>
=======
        <location filename="../ui/transmitwindow.ui" line="375"/>
        <location filename="../ui/transmitwindow.ui" line="407"/>
        <location filename="../src/transmitwindow.cpp" line="283"/>
>>>>>>> ee49b3cc
        <source>Start</source>
        <translation>Start</translation>
    </message>
    <message>
<<<<<<< HEAD
        <location filename="../ui/transmitwindow.ui" line="390"/>
=======
        <location filename="../ui/transmitwindow.ui" line="396"/>
>>>>>>> ee49b3cc
        <source>Faders</source>
        <translation>Faders</translation>
    </message>
    <message>
<<<<<<< HEAD
        <location filename="../ui/transmitwindow.ui" line="410"/>
=======
        <location filename="../ui/transmitwindow.ui" line="416"/>
>>>>>>> ee49b3cc
        <source>Start at :</source>
        <translation>Beginnen bei :</translation>
    </message>
    <message>
<<<<<<< HEAD
        <location filename="../ui/transmitwindow.ui" line="433"/>
=======
        <location filename="../ui/transmitwindow.ui" line="439"/>
>>>>>>> ee49b3cc
        <source>Presets</source>
        <translation>Presets</translation>
    </message>
    <message>
<<<<<<< HEAD
        <location filename="../ui/transmitwindow.ui" line="510"/>
=======
        <location filename="../ui/transmitwindow.ui" line="516"/>
>>>>>>> ee49b3cc
        <source>7</source>
        <translation></translation>
    </message>
    <message>
<<<<<<< HEAD
        <location filename="../ui/transmitwindow.ui" line="540"/>
=======
        <location filename="../ui/transmitwindow.ui" line="546"/>
>>>>>>> ee49b3cc
        <source>8</source>
        <translation></translation>
    </message>
    <message>
<<<<<<< HEAD
        <location filename="../ui/transmitwindow.ui" line="570"/>
=======
        <location filename="../ui/transmitwindow.ui" line="576"/>
>>>>>>> ee49b3cc
        <source>9</source>
        <translation></translation>
    </message>
    <message>
<<<<<<< HEAD
        <location filename="../ui/transmitwindow.ui" line="600"/>
=======
        <location filename="../ui/transmitwindow.ui" line="606"/>
>>>>>>> ee49b3cc
        <source>4</source>
        <translation></translation>
    </message>
    <message>
<<<<<<< HEAD
        <location filename="../ui/transmitwindow.ui" line="630"/>
=======
        <location filename="../ui/transmitwindow.ui" line="636"/>
>>>>>>> ee49b3cc
        <source>5</source>
        <translation></translation>
    </message>
    <message>
<<<<<<< HEAD
        <location filename="../ui/transmitwindow.ui" line="660"/>
=======
        <location filename="../ui/transmitwindow.ui" line="666"/>
>>>>>>> ee49b3cc
        <source>6</source>
        <translation></translation>
    </message>
    <message>
<<<<<<< HEAD
        <location filename="../ui/transmitwindow.ui" line="690"/>
=======
        <location filename="../ui/transmitwindow.ui" line="696"/>
>>>>>>> ee49b3cc
        <source>AT</source>
        <translation></translation>
    </message>
    <message>
<<<<<<< HEAD
        <location filename="../ui/transmitwindow.ui" line="720"/>
=======
        <location filename="../ui/transmitwindow.ui" line="726"/>
>>>>>>> ee49b3cc
        <source>FULL</source>
        <translation>VOLL</translation>
    </message>
    <message>
<<<<<<< HEAD
        <location filename="../ui/transmitwindow.ui" line="750"/>
=======
        <location filename="../ui/transmitwindow.ui" line="756"/>
>>>>>>> ee49b3cc
        <source>CLEAR</source>
        <translation>LÖSCHEN</translation>
    </message>
    <message>
<<<<<<< HEAD
        <location filename="../ui/transmitwindow.ui" line="780"/>
        <location filename="../ui/transmitwindow.ui" line="1512"/>
=======
        <location filename="../ui/transmitwindow.ui" line="786"/>
        <location filename="../ui/transmitwindow.ui" line="1518"/>
>>>>>>> ee49b3cc
        <source>0</source>
        <translation></translation>
    </message>
    <message>
<<<<<<< HEAD
        <location filename="../ui/transmitwindow.ui" line="810"/>
=======
        <location filename="../ui/transmitwindow.ui" line="816"/>
>>>>>>> ee49b3cc
        <source>AND</source>
        <translation>UND</translation>
    </message>
    <message>
<<<<<<< HEAD
        <location filename="../ui/transmitwindow.ui" line="840"/>
=======
        <location filename="../ui/transmitwindow.ui" line="846"/>
>>>>>>> ee49b3cc
        <source>1</source>
        <translation></translation>
    </message>
    <message>
<<<<<<< HEAD
        <location filename="../ui/transmitwindow.ui" line="870"/>
=======
        <location filename="../ui/transmitwindow.ui" line="876"/>
>>>>>>> ee49b3cc
        <source>3</source>
        <translation></translation>
    </message>
    <message>
<<<<<<< HEAD
        <location filename="../ui/transmitwindow.ui" line="900"/>
=======
        <location filename="../ui/transmitwindow.ui" line="906"/>
>>>>>>> ee49b3cc
        <source>2</source>
        <translation></translation>
    </message>
    <message>
<<<<<<< HEAD
        <location filename="../ui/transmitwindow.ui" line="930"/>
=======
        <location filename="../ui/transmitwindow.ui" line="936"/>
>>>>>>> ee49b3cc
        <source>THRU</source>
        <translation>BIS</translation>
    </message>
    <message>
<<<<<<< HEAD
        <location filename="../ui/transmitwindow.ui" line="960"/>
=======
        <location filename="../ui/transmitwindow.ui" line="966"/>
>>>>>>> ee49b3cc
        <source>ENTER</source>
        <translation></translation>
    </message>
    <message>
<<<<<<< HEAD
        <location filename="../ui/transmitwindow.ui" line="984"/>
=======
        <location filename="../ui/transmitwindow.ui" line="990"/>
>>>>>>> ee49b3cc
        <source>ALL OFF</source>
        <translation>ALLES AUS</translation>
    </message>
    <message>
<<<<<<< HEAD
        <location filename="../ui/transmitwindow.ui" line="999"/>
=======
        <location filename="../ui/transmitwindow.ui" line="1005"/>
>>>>>>> ee49b3cc
        <source>Channel Check</source>
        <translation>Kreischeck</translation>
    </message>
    <message>
<<<<<<< HEAD
        <location filename="../ui/transmitwindow.ui" line="1064"/>
=======
        <location filename="../ui/transmitwindow.ui" line="1070"/>
>>>>>>> ee49b3cc
        <source>Previous</source>
        <translation>Letze</translation>
    </message>
    <message>
<<<<<<< HEAD
        <location filename="../ui/transmitwindow.ui" line="1109"/>
=======
        <location filename="../ui/transmitwindow.ui" line="1115"/>
>>>>>>> ee49b3cc
        <source>Blink</source>
        <translation>Blinken</translation>
    </message>
    <message>
<<<<<<< HEAD
        <location filename="../ui/transmitwindow.ui" line="1169"/>
=======
        <location filename="../ui/transmitwindow.ui" line="1175"/>
>>>>>>> ee49b3cc
        <source>Next</source>
        <translation>Nächste</translation>
    </message>
    <message>
<<<<<<< HEAD
        <location filename="../ui/transmitwindow.ui" line="1179"/>
=======
        <location filename="../ui/transmitwindow.ui" line="1185"/>
>>>>>>> ee49b3cc
        <source>Fade Range</source>
        <translation>Bereich überblenden</translation>
    </message>
    <message>
<<<<<<< HEAD
        <location filename="../ui/transmitwindow.ui" line="1235"/>
=======
        <location filename="../ui/transmitwindow.ui" line="1241"/>
>>>>>>> ee49b3cc
        <source>thru</source>
        <translation>bis</translation>
    </message>
    <message>
<<<<<<< HEAD
        <location filename="../ui/transmitwindow.ui" line="1288"/>
=======
        <location filename="../ui/transmitwindow.ui" line="1294"/>
>>>>>>> ee49b3cc
        <source>Effect Type</source>
        <translation>Effektart</translation>
    </message>
    <message>
<<<<<<< HEAD
        <location filename="../ui/transmitwindow.ui" line="1297"/>
=======
        <location filename="../ui/transmitwindow.ui" line="1303"/>
>>>>>>> ee49b3cc
        <source>Manual</source>
        <translation>Manuell</translation>
    </message>
    <message>
<<<<<<< HEAD
        <location filename="../ui/transmitwindow.ui" line="1307"/>
        <location filename="../ui/transmitwindow.ui" line="1359"/>
=======
        <location filename="../ui/transmitwindow.ui" line="1313"/>
        <location filename="../ui/transmitwindow.ui" line="1365"/>
>>>>>>> ee49b3cc
        <source>Sinewave</source>
        <translation>Sinusoid</translation>
    </message>
    <message>
<<<<<<< HEAD
        <location filename="../ui/transmitwindow.ui" line="1317"/>
        <location filename="../ui/transmitwindow.ui" line="1372"/>
=======
        <location filename="../ui/transmitwindow.ui" line="1323"/>
        <location filename="../ui/transmitwindow.ui" line="1378"/>
>>>>>>> ee49b3cc
        <source>Ramp</source>
        <translation>Rampe</translation>
    </message>
    <message>
<<<<<<< HEAD
        <location filename="../ui/transmitwindow.ui" line="1327"/>
=======
        <location filename="../ui/transmitwindow.ui" line="1333"/>
>>>>>>> ee49b3cc
        <source>Chase</source>
        <translation>Lauflicht</translation>
    </message>
    <message>
<<<<<<< HEAD
        <location filename="../ui/transmitwindow.ui" line="1352"/>
        <source>Snap</source>
        <translation type="unfinished"></translation>
    </message>
    <message>
        <location filename="../ui/transmitwindow.ui" line="1385"/>
=======
        <location filename="../ui/transmitwindow.ui" line="1358"/>
        <source>Snap</source>
        <translation>Cut</translation>
    </message>
    <message>
        <location filename="../ui/transmitwindow.ui" line="1391"/>
>>>>>>> ee49b3cc
        <source>Text</source>
        <translation>Text</translation>
    </message>
    <message>
<<<<<<< HEAD
        <location filename="../ui/transmitwindow.ui" line="1395"/>
=======
        <location filename="../ui/transmitwindow.ui" line="1401"/>
>>>>>>> ee49b3cc
        <source>Date/Time</source>
        <translation>Datum/Zeit</translation>
    </message>
    <message>
<<<<<<< HEAD
        <location filename="../ui/transmitwindow.ui" line="1418"/>
=======
        <location filename="../ui/transmitwindow.ui" line="1424"/>
>>>>>>> ee49b3cc
        <source>Speed - 1Hz</source>
        <translation>Geschwindigkeit - 1Hz</translation>
    </message>
    <message>
<<<<<<< HEAD
        <location filename="../ui/transmitwindow.ui" line="1539"/>
=======
        <location filename="../ui/transmitwindow.ui" line="1545"/>
>>>>>>> ee49b3cc
        <source>Text to Scroll</source>
        <translation>Lauftext</translation>
    </message>
    <message>
<<<<<<< HEAD
        <location filename="../ui/transmitwindow.ui" line="1564"/>
=======
        <location filename="../ui/transmitwindow.ui" line="1570"/>
>>>>>>> ee49b3cc
        <source>sACN!</source>
        <translation>sACN!</translation>
    </message>
    <message>
<<<<<<< HEAD
        <location filename="../ui/transmitwindow.ui" line="1613"/>
=======
        <location filename="../ui/transmitwindow.ui" line="1619"/>
>>>>>>> ee49b3cc
        <source>EU Date Format (dd/mm/yy)</source>
        <translation>EU Datumformat (dd/mm/yy)</translation>
    </message>
    <message>
<<<<<<< HEAD
        <location filename="../ui/transmitwindow.ui" line="1623"/>
=======
        <location filename="../ui/transmitwindow.ui" line="1629"/>
>>>>>>> ee49b3cc
        <source>US Date Format (mm/ddd/yy)</source>
        <translation>USA Datumformat (mm/ddd/yy)</translation>
    </message>
    <message>
<<<<<<< HEAD
        <location filename="../src/transmitwindow.cpp" line="222"/>
=======
        <location filename="../src/transmitwindow.cpp" line="223"/>
>>>>>>> ee49b3cc
        <source>Multicast to %1</source>
        <translation>Multicast an %1</translation>
    </message>
    <message>
<<<<<<< HEAD
        <location filename="../src/transmitwindow.cpp" line="287"/>
=======
        <location filename="../src/transmitwindow.cpp" line="288"/>
>>>>>>> ee49b3cc
        <source>Stop</source>
        <translation>Stop</translation>
    </message>
    <message>
<<<<<<< HEAD
        <location filename="../src/transmitwindow.cpp" line="303"/>
=======
        <location filename="../src/transmitwindow.cpp" line="304"/>
>>>>>>> ee49b3cc
        <source>Invalid Unicast Address</source>
        <translation>Ungültige Unicast-Adresse</translation>
    </message>
    <message>
<<<<<<< HEAD
        <location filename="../src/transmitwindow.cpp" line="304"/>
=======
        <location filename="../src/transmitwindow.cpp" line="305"/>
>>>>>>> ee49b3cc
        <source>Enter a valid unicast address</source>
        <translation>Geben Sie eine gültige Unicast-Adresse ein</translation>
    </message>
    <message>
<<<<<<< HEAD
        <location filename="../src/transmitwindow.cpp" line="391"/>
=======
        <location filename="../src/transmitwindow.cpp" line="392"/>
>>>>>>> ee49b3cc
        <source>Per address priority universe %1</source>
        <translation>Per-Adresse Priorität Universum %1</translation>
    </message>
    <message>
<<<<<<< HEAD
        <location filename="../src/transmitwindow.cpp" line="554"/>
=======
        <location filename="../src/transmitwindow.cpp" line="555"/>
>>>>>>> ee49b3cc
        <source>Fade Rate %1 Hz</source>
        <translation>Überblendungsgechwindigkeit %1 Hz</translation>
    </message>
</context>
</TS><|MERGE_RESOLUTION|>--- conflicted
+++ resolved
@@ -1,2696 +1,2027 @@
-<?xml version="1.0" encoding="utf-8"?>
-<!DOCTYPE TS>
-<TS version="2.1" language="de_DE">
-<context>
-    <name>AddMultiDialog</name>
-    <message>
-        <location filename="../ui/addmultidialog.ui" line="26"/>
-        <source>Add Multiple Universes</source>
-        <translation>Mehrere Universen hinzufügen</translation>
-    </message>
-    <message>
-        <location filename="../ui/addmultidialog.ui" line="38"/>
-        <source>Universes</source>
-        <translation>Universen</translation>
-    </message>
-    <message>
-        <location filename="../ui/addmultidialog.ui" line="52"/>
-        <source>Add</source>
-        <translation>Füge</translation>
-    </message>
-    <message>
-        <location filename="../ui/addmultidialog.ui" line="84"/>
-        <source>universes starting at universe</source>
-        <translation>Universen hinzu, beginnend mit</translation>
-    </message>
-    <message>
-        <location filename="../ui/addmultidialog.ui" line="118"/>
-        <location filename="../src/addmultidialog.cpp" line="68"/>
-        <source>(last universe will be %1)</source>
-        <translation>(letzes Universum ist dann %1)</translation>
-    </message>
-    <message>
-        <location filename="../ui/addmultidialog.ui" line="156"/>
-        <source>Source Options</source>
-        <translation>Quelleneinstellungen</translation>
-    </message>
-    <message>
-        <location filename="../ui/addmultidialog.ui" line="168"/>
-        <source>Start Transmitting Immediately</source>
-        <translation>Sendung beginnt sofort</translation>
-    </message>
-    <message>
-        <location filename="../ui/addmultidialog.ui" line="183"/>
-        <source>Priority</source>
-        <translation>Priorität</translation>
-    </message>
-    <message>
-        <location filename="../ui/addmultidialog.ui" line="213"/>
-        <source>Effect to Play</source>
-        <translation>Effektauswahl</translation>
-    </message>
-    <message>
-        <location filename="../ui/addmultidialog.ui" line="240"/>
-        <source>From  address</source>
-        <translation>Von Adresse</translation>
-    </message>
-    <message>
-        <location filename="../ui/addmultidialog.ui" line="266"/>
-        <source>to address</source>
-        <translation>bis Adresse</translation>
-    </message>
-    <message>
-        <location filename="../ui/addmultidialog.ui" line="296"/>
-        <location filename="../src/addmultidialog.cpp" line="79"/>
-        <source>Level</source>
-        <translation>Niveau</translation>
-    </message>
-    <message>
-        <location filename="../ui/addmultidialog.ui" line="324"/>
-        <source>TextLabel</source>
-        <translation>Textbeschriftung</translation>
-    </message>
-    <message>
-        <location filename="../src/addmultidialog.cpp" line="94"/>
-        <source>Rate</source>
-        <translation>Tempo</translation>
-    </message>
-    <message>
-        <location filename="../src/addmultidialog.cpp" line="119"/>
-        <source>%1 Hz</source>
-        <translation>%1 Hz</translation>
-    </message>
-</context>
-<context>
-    <name>BigDisplay</name>
-    <message>
-        <location filename="../ui/bigdisplay.ui" line="26"/>
-        <source>Big Display</source>
-        <translation>Große Anzeige</translation>
-    </message>
-    <message>
-        <location filename="../ui/bigdisplay.ui" line="60"/>
-        <source>8 Bit</source>
-        <translation>8-Bit</translation>
-    </message>
-    <message>
-        <location filename="../ui/bigdisplay.ui" line="77"/>
-        <source>Address</source>
-        <translation>Adresse</translation>
-    </message>
-    <message>
-        <location filename="../ui/bigdisplay.ui" line="110"/>
-        <source>16 Bit</source>
-        <translation>16-Bit</translation>
-    </message>
-    <message>
-        <location filename="../ui/bigdisplay.ui" line="127"/>
-        <source>Address Coarse</source>
-        <translation>Adresse grob</translation>
-    </message>
-    <message>
-        <location filename="../ui/bigdisplay.ui" line="169"/>
-        <source>Address Fine</source>
-        <translation>Adresse fein</translation>
-    </message>
-    <message>
-        <location filename="../ui/bigdisplay.ui" line="208"/>
-        <source>RGB</source>
-        <translation>RGB</translation>
-    </message>
-    <message>
-        <location filename="../ui/bigdisplay.ui" line="222"/>
-        <source>Colour Address 2</source>
-        <translation>Farbe, Adresse 2</translation>
-    </message>
-    <message>
-        <location filename="../ui/bigdisplay.ui" line="264"/>
-        <source>Colour Address 1</source>
-        <translation>Farbe, Adresse 1</translation>
-    </message>
-    <message>
-        <location filename="../ui/bigdisplay.ui" line="306"/>
-        <source>Colour Address 3</source>
-        <translation>Farbe, Adresse 3</translation>
-    </message>
-    <message>
-        <location filename="../src/bigdisplay.cpp" line="49"/>
-        <source>Big Display Universe %1</source>
-        <translation>Große Anzeige Universum %1</translation>
-    </message>
-</context>
-<context>
-    <name>ConfigurePerChanPrioDlg</name>
-    <message>
-        <location filename="../ui/configureperchanpriodlg.ui" line="14"/>
-        <source>Dialog</source>
-        <translation></translation>
-    </message>
-    <message>
-        <location filename="../ui/configureperchanpriodlg.ui" line="22"/>
-        <source>Address ?, Priority = </source>
-        <translation>Adresse ?, Priorität = </translation>
-    </message>
-    <message>
-        <location filename="../ui/configureperchanpriodlg.ui" line="55"/>
-        <source>Set All Priorities to</source>
-        <translation>Alle Prioritäten einstellen:</translation>
-    </message>
-    <message>
-        <location filename="../src/configureperchanpriodlg.cpp" line="80"/>
-        <source>Address %1, Priority = </source>
-        <translation>Adresse %1, Prioität = </translation>
-    </message>
-</context>
-<context>
-    <name>CrashTest</name>
-    <message>
-        <location filename="../ui/crash_test.ui" line="23"/>
-        <source>sACNView Crash Tester</source>
-<<<<<<< HEAD
-        <translation type="unfinished"></translation>
-=======
-        <translation>sACNView Crash Tester</translation>
->>>>>>> ee49b3cc
-    </message>
-</context>
-<context>
-    <name>FlickerFinderInfoForm</name>
-    <message>
-        <location filename="../ui/flickerfinderinfoform.ui" line="14"/>
-        <source>Flicker Finder</source>
-        <translation>Flicker Finder</translation>
-    </message>
-    <message>
-        <location filename="../ui/flickerfinderinfoform.ui" line="24"/>
-        <source>Addresses which have increased in level are highlighted in blue</source>
-        <translation>Steigende Adressen werden blau markiert</translation>
-    </message>
-    <message>
-        <location filename="../ui/flickerfinderinfoform.ui" line="34"/>
-        <source>Addresses which decrease in level show green</source>
-        <translation>Fallende Adressen werden grün markiert</translation>
-    </message>
-    <message>
-        <location filename="../ui/flickerfinderinfoform.ui" line="121"/>
-        <source>Don&apos;t show this dialog again</source>
-        <translation>Dieses Fenster nicht mehr anzeigen</translation>
-    </message>
-    <message>
-        <location filename="../ui/flickerfinderinfoform.ui" line="140"/>
-        <source>Do you want to enable Flicker Finder mode?</source>
-        <translation>Wollen Sie den &quot;Flicker Finder&quot; aktivieren?</translation>
-    </message>
-    <message>
-        <location filename="../ui/flickerfinderinfoform.ui" line="150"/>
-        <source>Addresses which changed but returned to their original level are shown in red</source>
-        <translation>Geänderte Adressen, die jetzt zum ursprünglichen Niveau zurückgekehrt sind, werden rot markiert</translation>
-    </message>
-    <message>
-        <location filename="../ui/flickerfinderinfoform.ui" line="160"/>
-        <source>Flicker finder color codes addresses which change level over time.</source>
-        <translation>Der &quot;Flicker Finder&quot; zeigt Adressen an, dessen Niveaus sich im Laufe der Zeit verändern.</translation>
-    </message>
-</context>
-<context>
-    <name>LogWindow</name>
-    <message>
-        <location filename="../ui/logwindow.ui" line="26"/>
-        <source>Log</source>
-        <translation>Log</translation>
-    </message>
-    <message>
-        <location filename="../ui/logwindow.ui" line="60"/>
-        <source>Clear contents</source>
-<<<<<<< HEAD
-        <translation type="unfinished"></translation>
-=======
-        <translation>Löschen</translation>
->>>>>>> ee49b3cc
-    </message>
-    <message>
-        <location filename="../ui/logwindow.ui" line="79"/>
-        <source>Copy selected to Clipboard</source>
-<<<<<<< HEAD
-        <translation type="unfinished"></translation>
-=======
-        <translation>Auswahl in die Zwischenablage kopieren</translation>
->>>>>>> ee49b3cc
-    </message>
-    <message>
-        <location filename="../ui/logwindow.ui" line="96"/>
-        <source>Log To...</source>
-<<<<<<< HEAD
-        <translation type="unfinished"></translation>
-=======
-        <translation>Log-Ziel...</translation>
->>>>>>> ee49b3cc
-    </message>
-    <message>
-        <location filename="../ui/logwindow.ui" line="108"/>
-        <source>Window</source>
-<<<<<<< HEAD
-        <translation type="unfinished"></translation>
-=======
-        <translation>Fenster</translation>
->>>>>>> ee49b3cc
-    </message>
-    <message>
-        <location filename="../ui/logwindow.ui" line="114"/>
-        <location filename="../ui/logwindow.ui" line="179"/>
-        <source>Enabled</source>
-<<<<<<< HEAD
-        <translation type="unfinished">Aktiviert</translation>
-=======
-        <translation>Aktiviert</translation>
->>>>>>> ee49b3cc
-    </message>
-    <message>
-        <location filename="../ui/logwindow.ui" line="130"/>
-        <source>Num of lines</source>
-<<<<<<< HEAD
-        <translation type="unfinished"></translation>
-=======
-        <translation>Anzahl Linien</translation>
->>>>>>> ee49b3cc
-    </message>
-    <message>
-        <location filename="../ui/logwindow.ui" line="167"/>
-        <source>File</source>
-<<<<<<< HEAD
-        <translation type="unfinished">Datei</translation>
-=======
-        <translation>Datei</translation>
->>>>>>> ee49b3cc
-    </message>
-    <message>
-        <location filename="../ui/logwindow.ui" line="199"/>
-        <source>Browse</source>
-<<<<<<< HEAD
-        <translation type="unfinished"></translation>
-=======
-        <translation>Durchsuche</translation>
->>>>>>> ee49b3cc
-    </message>
-    <message>
-        <location filename="../ui/logwindow.ui" line="231"/>
-        <source>Level Changes</source>
-<<<<<<< HEAD
-        <translation type="unfinished"></translation>
-=======
-        <translation>Niveauänderungen</translation>
->>>>>>> ee49b3cc
-    </message>
-    <message>
-        <location filename="../ui/logwindow.ui" line="247"/>
-        <source>Source Changes</source>
-<<<<<<< HEAD
-        <translation type="unfinished"></translation>
-=======
-        <translation>Quellenänderungen</translation>
->>>>>>> ee49b3cc
-    </message>
-    <message>
-        <location filename="../ui/logwindow.ui" line="263"/>
-        <source>Time Format</source>
-<<<<<<< HEAD
-        <translation type="unfinished"></translation>
-=======
-        <translation>Zeitformat</translation>
->>>>>>> ee49b3cc
-    </message>
-    <message>
-        <location filename="../ui/logwindow.ui" line="288"/>
-        <source>Display Format</source>
-<<<<<<< HEAD
-        <translation type="unfinished"></translation>
-=======
-        <translation>Anzeigeformat</translation>
->>>>>>> ee49b3cc
-    </message>
-    <message>
-        <location filename="../ui/logwindow.ui" line="310"/>
-        <source>Only changed values?</source>
-<<<<<<< HEAD
-        <translation type="unfinished"></translation>
-=======
-        <translation>Nur veränderte Werte?</translation>
->>>>>>> ee49b3cc
-    </message>
-    <message>
-        <location filename="../ui/logwindow.ui" line="326"/>
-        <source>Level Format</source>
-<<<<<<< HEAD
-        <translation type="unfinished"></translation>
-=======
-        <translation>Niveauformat</translation>
->>>>>>> ee49b3cc
-    </message>
-    <message>
-        <source>Copy to Clipboard</source>
-        <translation type="vanished">Kopieren</translation>
-    </message>
-    <message>
-        <source>Clear</source>
-        <translation type="vanished">Löschen</translation>
-    </message>
-    <message>
-        <location filename="../src/logwindow.cpp" line="22"/>
-        <source>Log - Universe %1</source>
-        <translation>Log - Universum %1</translation>
-    </message>
-    <message>
-        <location filename="../src/logwindow.cpp" line="40"/>
-        <source>Byte</source>
-<<<<<<< HEAD
-        <translation type="unfinished"></translation>
-=======
-        <translation>Byte</translation>
->>>>>>> ee49b3cc
-    </message>
-    <message>
-        <location filename="../src/logwindow.cpp" line="44"/>
-        <source>Percent</source>
-<<<<<<< HEAD
-        <translation type="unfinished"></translation>
-=======
-        <translation>Prozent</translation>
->>>>>>> ee49b3cc
-    </message>
-    <message>
-        <location filename="../src/logwindow.cpp" line="48"/>
-        <source>Hex</source>
-<<<<<<< HEAD
-        <translation type="unfinished"></translation>
-=======
-        <translation>Hex</translation>
->>>>>>> ee49b3cc
-    </message>
-    <message>
-        <location filename="../src/logwindow.cpp" line="146"/>
-        <source>Source Found: %1 (%2)</source>
-<<<<<<< HEAD
-        <translation type="unfinished"></translation>
-=======
-        <translation>Quelle Gefunden: %1 (%2)</translation>
->>>>>>> ee49b3cc
-    </message>
-    <message>
-        <location filename="../src/logwindow.cpp" line="154"/>
-        <source>Source Resumed: %1 (%2)</source>
-<<<<<<< HEAD
-        <translation type="unfinished"></translation>
-=======
-        <translation>Quelle Fortgesetzt: %1 (%2)</translation>
->>>>>>> ee49b3cc
-    </message>
-    <message>
-        <location filename="../src/logwindow.cpp" line="162"/>
-        <source>Source Lost: %1 (%2)</source>
-<<<<<<< HEAD
-        <translation type="unfinished"></translation>
-=======
-        <translation>Quelle Verloren: %1 (%2)</translation>
->>>>>>> ee49b3cc
-    </message>
-    <message>
-        <location filename="../src/logwindow.h" line="57"/>
-        <source>ISO8601 w/Ms</source>
-<<<<<<< HEAD
-        <translation type="unfinished"></translation>
-=======
-        <translation>ISO8601 mit Ms</translation>
->>>>>>> ee49b3cc
-    </message>
-    <message>
-        <location filename="../src/logwindow.h" line="59"/>
-        <source>ISO8601</source>
-<<<<<<< HEAD
-        <translation type="unfinished"></translation>
-=======
-        <translation>ISO8601</translation>
->>>>>>> ee49b3cc
-    </message>
-    <message>
-        <location filename="../src/logwindow.h" line="60"/>
-        <source>US 12Hour (sACNView 1)</source>
-<<<<<<< HEAD
-        <translation type="unfinished"></translation>
-=======
-        <translation>USA 12-Studen (sACNView 1)</translation>
->>>>>>> ee49b3cc
-    </message>
-    <message>
-        <location filename="../src/logwindow.h" line="61"/>
-        <source>EU 12Hour</source>
-<<<<<<< HEAD
-        <translation type="unfinished"></translation>
-=======
-        <translation>EU 12 Stunden</translation>
->>>>>>> ee49b3cc
-    </message>
-    <message>
-        <location filename="../src/logwindow.h" line="71"/>
-        <source>[Level1],[Levelx]...[Level512]</source>
-<<<<<<< HEAD
-        <translation type="unfinished"></translation>
-=======
-        <translation>[Niveau1],[Niveaux]...[Niveau512]</translation>
->>>>>>> ee49b3cc
-    </message>
-    <message>
-        <location filename="../src/logwindow.h" line="72"/>
-        <source>[Chan]@[Level]</source>
-<<<<<<< HEAD
-        <translation type="unfinished"></translation>
-=======
-        <translation>[Kreis]@[Niveau]</translation>
->>>>>>> ee49b3cc
-    </message>
-</context>
-<context>
-    <name>MDIMainWindow</name>
-    <message>
-        <location filename="../ui/mdimainwindow.ui" line="20"/>
-        <source>sACNView</source>
-        <translation>sACNView</translation>
-    </message>
-    <message>
-<<<<<<< HEAD
-        <location filename="../ui/mdimainwindow.ui" line="110"/>
-=======
-        <location filename="../ui/mdimainwindow.ui" line="125"/>
->>>>>>> ee49b3cc
-        <source>Universe List</source>
-        <translation>Universenliste</translation>
-    </message>
-    <message>
-<<<<<<< HEAD
-        <location filename="../ui/mdimainwindow.ui" line="172"/>
-        <location filename="../ui/mdimainwindow.ui" line="208"/>
-=======
-        <location filename="../ui/mdimainwindow.ui" line="149"/>
-        <location filename="../ui/mdimainwindow.ui" line="198"/>
->>>>>>> ee49b3cc
-        <source>...</source>
-        <translation>...</translation>
-    </message>
-    <message>
-<<<<<<< HEAD
-        <location filename="../ui/mdimainwindow.ui" line="148"/>
-=======
-        <location filename="../ui/mdimainwindow.ui" line="166"/>
->>>>>>> ee49b3cc
-        <source>Start at Universe</source>
-        <translation>Beginnen bei Universum</translation>
-    </message>
-    <message>
-<<<<<<< HEAD
-        <location filename="../ui/mdimainwindow.ui" line="136"/>
-        <source>All</source>
-        <translation type="unfinished"></translation>
-    </message>
-    <message>
-        <location filename="../ui/mdimainwindow.ui" line="256"/>
-        <source>(-) Show Fewer</source>
-        <translation type="unfinished"></translation>
-    </message>
-    <message>
-        <location filename="../ui/mdimainwindow.ui" line="269"/>
-        <source>Show More (+)</source>
-        <translation type="unfinished"></translation>
-    </message>
-    <message>
-        <location filename="../ui/mdimainwindow.ui" line="285"/>
-        <source>Discovered</source>
-        <translation type="unfinished"></translation>
-    </message>
-    <message>
-        <location filename="../ui/mdimainwindow.ui" line="317"/>
-=======
-        <location filename="../ui/mdimainwindow.ui" line="233"/>
->>>>>>> ee49b3cc
-        <source>ScopeView</source>
-        <translation>Oszilloskopanzeige</translation>
-    </message>
-    <message>
-<<<<<<< HEAD
-        <location filename="../ui/mdimainwindow.ui" line="320"/>
-=======
-        <location filename="../ui/mdimainwindow.ui" line="236"/>
->>>>>>> ee49b3cc
-        <source>&lt;html&gt;&lt;head/&gt;&lt;body&gt;&lt;p&gt;Opens an oscilloscope style view of the levels of a set of addresses over time&lt;/p&gt;&lt;/body&gt;&lt;/html&gt;</source>
-        <translation>Öffnet eine Ozilloskopanzeige, um die Niveaus von gewählten Adressen im Laufe der Zeit zu sehen</translation>
-    </message>
-    <message>
-<<<<<<< HEAD
-        <location filename="../ui/mdimainwindow.ui" line="329"/>
-=======
-        <location filename="../ui/mdimainwindow.ui" line="245"/>
->>>>>>> ee49b3cc
-        <source>Snapshot</source>
-        <translation>Snapshot</translation>
-    </message>
-    <message>
-<<<<<<< HEAD
-        <location filename="../ui/mdimainwindow.ui" line="332"/>
-=======
-        <location filename="../ui/mdimainwindow.ui" line="248"/>
->>>>>>> ee49b3cc
-        <source>&lt;html&gt;&lt;head/&gt;&lt;body&gt;&lt;p&gt;Opens a window allowing snapshot and playback of a universe of sACN levels&lt;/p&gt;&lt;/body&gt;&lt;/html&gt;</source>
-        <translation>Öffnet ein Fenster in dem Schnappschüsse eines Universums gespeichert und wiedergegeben werden können</translation>
-    </message>
-    <message>
-<<<<<<< HEAD
-        <location filename="../ui/mdimainwindow.ui" line="341"/>
-=======
-        <location filename="../ui/mdimainwindow.ui" line="257"/>
->>>>>>> ee49b3cc
-        <source>Tranmsit</source>
-        <translation>Senden</translation>
-    </message>
-    <message>
-<<<<<<< HEAD
-        <location filename="../ui/mdimainwindow.ui" line="344"/>
-=======
-        <location filename="../ui/mdimainwindow.ui" line="260"/>
->>>>>>> ee49b3cc
-        <source>&lt;html&gt;&lt;head/&gt;&lt;body&gt;&lt;p&gt;Opens a window allowing transmission of a universe of sACN&lt;/p&gt;&lt;/body&gt;&lt;/html&gt;</source>
-        <translation>Öffnet ein Fenster um ein sACN-Universum zu senden</translation>
-    </message>
-    <message>
-<<<<<<< HEAD
-        <location filename="../ui/mdimainwindow.ui" line="353"/>
-=======
-        <location filename="../ui/mdimainwindow.ui" line="269"/>
->>>>>>> ee49b3cc
-        <source>Recieve</source>
-        <translation>Empfangen</translation>
-    </message>
-    <message>
-<<<<<<< HEAD
-        <location filename="../ui/mdimainwindow.ui" line="356"/>
-=======
-        <location filename="../ui/mdimainwindow.ui" line="272"/>
->>>>>>> ee49b3cc
-        <source>View a universe of sACN</source>
-        <translation>Ein sACN-Universum sehen</translation>
-    </message>
-    <message>
-<<<<<<< HEAD
-        <location filename="../ui/mdimainwindow.ui" line="368"/>
-=======
-        <location filename="../ui/mdimainwindow.ui" line="284"/>
->>>>>>> ee49b3cc
-        <source>Settings</source>
-        <translation>Einstellungen</translation>
-    </message>
-    <message>
-<<<<<<< HEAD
-        <location filename="../ui/mdimainwindow.ui" line="371"/>
-=======
-        <location filename="../ui/mdimainwindow.ui" line="287"/>
->>>>>>> ee49b3cc
-        <source>Configure application settings</source>
-        <translation>Softwareeinstellungen konfigurieren</translation>
-    </message>
-    <message>
-<<<<<<< HEAD
-        <location filename="../ui/mdimainwindow.ui" line="380"/>
-=======
-        <location filename="../ui/mdimainwindow.ui" line="296"/>
->>>>>>> ee49b3cc
-        <source>About</source>
-        <translation>Info</translation>
-    </message>
-    <message>
-<<<<<<< HEAD
-        <location filename="../ui/mdimainwindow.ui" line="383"/>
-=======
-        <location filename="../ui/mdimainwindow.ui" line="299"/>
->>>>>>> ee49b3cc
-        <source>About sACNView</source>
-        <translation>Über sACNView</translation>
-    </message>
-    <message>
-<<<<<<< HEAD
-        <location filename="../ui/mdimainwindow.ui" line="392"/>
-=======
-        <location filename="../ui/mdimainwindow.ui" line="308"/>
->>>>>>> ee49b3cc
-        <source>Send Multiple Universes</source>
-        <translation>Mehrere Universen senden</translation>
-    </message>
-    <message>
-<<<<<<< HEAD
-        <location filename="../ui/mdimainwindow.ui" line="395"/>
-=======
-        <location filename="../ui/mdimainwindow.ui" line="311"/>
->>>>>>> ee49b3cc
-        <source>&lt;html&gt;&lt;head/&gt;&lt;body&gt;&lt;p&gt;Open a window allowing easy setup of multiple sources of sACN data at once&lt;/p&gt;&lt;/body&gt;&lt;/html&gt;</source>
-        <translation>Öffnet ein Fenster, um  mehrere sACN-Universen gleichzeitig zu senden</translation>
-    </message>
-    <message>
-<<<<<<< HEAD
-        <location filename="../ui/mdimainwindow.ui" line="404"/>
-=======
-        <location filename="../ui/mdimainwindow.ui" line="320"/>
->>>>>>> ee49b3cc
-        <source>Playback</source>
-        <translation>Wiedergabe</translation>
-    </message>
-    <message>
-<<<<<<< HEAD
-        <location filename="../ui/mdimainwindow.ui" line="407"/>
-=======
-        <location filename="../ui/mdimainwindow.ui" line="323"/>
->>>>>>> ee49b3cc
-        <source>&lt;html&gt;&lt;head/&gt;&lt;body&gt;&lt;p&gt;Playback data captured with Wireshark (or other tools that produce a PCAP file format). sACN Data will be played back with the same timing as when it was captured, allowing precise recreation of fades.&lt;/p&gt;&lt;/body&gt;&lt;/html&gt;</source>
-        <translation>Daten werden mit Wireshark erfasst (oder mit anderer Software, die eine PACP-Datei speichert). sACN Data wird mit ursprünglichem Timing wiedergegeben, um Überblendungen genau zu wiederholen</translation>
-    </message>
-</context>
-<context>
-    <name>MultiUniverse</name>
-    <message>
-        <location filename="../ui/multiuniverse.ui" line="14"/>
-        <source>Multi Universe Transmitter</source>
-        <translation>Multi-Universum-Sender</translation>
-    </message>
-    <message>
-        <location filename="../ui/multiuniverse.ui" line="40"/>
-        <source>Enabled</source>
-        <translation>Aktiviert</translation>
-    </message>
-    <message>
-        <location filename="../ui/multiuniverse.ui" line="45"/>
-        <source>Name</source>
-        <translation>Name</translation>
-    </message>
-    <message>
-        <location filename="../ui/multiuniverse.ui" line="50"/>
-        <source>Universe</source>
-        <translation>Universum</translation>
-    </message>
-    <message>
-        <location filename="../ui/multiuniverse.ui" line="55"/>
-        <source>Start Address</source>
-        <translation>Startadresse</translation>
-    </message>
-    <message>
-        <location filename="../ui/multiuniverse.ui" line="60"/>
-        <source>End Address</source>
-        <translation>Endadresse</translation>
-    </message>
-    <message>
-        <location filename="../ui/multiuniverse.ui" line="65"/>
-        <source>Effect</source>
-        <translation>Effekt</translation>
-    </message>
-    <message>
-        <location filename="../ui/multiuniverse.ui" line="70"/>
-        <source>Priority</source>
-        <translation>Priorität</translation>
-    </message>
-    <message>
-        <location filename="../ui/multiuniverse.ui" line="75"/>
-        <source>Control</source>
-        <translation>Kontrolle</translation>
-    </message>
-    <message>
-        <location filename="../ui/multiuniverse.ui" line="85"/>
-        <location filename="../ui/multiuniverse.ui" line="96"/>
-        <source>...</source>
-        <translation>...</translation>
-    </message>
-    <message>
-<<<<<<< HEAD
-        <location filename="../src/multiuniverse.cpp" line="162"/>
-        <location filename="../src/multiuniverse.cpp" line="411"/>
-=======
-        <location filename="../src/multiuniverse.cpp" line="157"/>
-        <location filename="../src/multiuniverse.cpp" line="408"/>
->>>>>>> ee49b3cc
-        <source>_%1</source>
-        <translation>_%1</translation>
-    </message>
-    <message>
-<<<<<<< HEAD
-        <location filename="../src/multiuniverse.cpp" line="301"/>
-=======
-        <location filename="../src/multiuniverse.cpp" line="296"/>
->>>>>>> ee49b3cc
-        <source>Slower</source>
-        <translation>Langsamer</translation>
-    </message>
-    <message>
-<<<<<<< HEAD
-        <location filename="../src/multiuniverse.cpp" line="302"/>
-=======
-        <location filename="../src/multiuniverse.cpp" line="297"/>
->>>>>>> ee49b3cc
-        <source>Faster</source>
-        <translation>Schneller</translation>
-    </message>
-    <message>
-<<<<<<< HEAD
-        <location filename="../src/multiuniverse.cpp" line="323"/>
-=======
-        <location filename="../src/multiuniverse.cpp" line="318"/>
->>>>>>> ee49b3cc
-        <source>EU Date Style</source>
-        <translation>EU Datumformat</translation>
-    </message>
-    <message>
-<<<<<<< HEAD
-        <location filename="../src/multiuniverse.cpp" line="324"/>
-=======
-        <location filename="../src/multiuniverse.cpp" line="319"/>
->>>>>>> ee49b3cc
-        <source>US Date Style</source>
-        <translation>USA Datumformat</translation>
-    </message>
-</context>
-<context>
-    <name>NICSelectDialog</name>
-    <message>
-        <location filename="../ui/nicselectdialog.ui" line="14"/>
-        <source>Select Network Interface</source>
-        <translation>Netzwerkkarte auswählen</translation>
-    </message>
-    <message>
-        <location filename="../ui/nicselectdialog.ui" line="20"/>
-        <source>Select a network interface on which to work with Streaming ACN.</source>
-        <translation>Wählen Sie die Netzwerkkarte die mir sACN arbeitet.</translation>
-    </message>
-    <message>
-        <location filename="../ui/nicselectdialog.ui" line="48"/>
-        <source>Work Offline</source>
-        <translation>Offline arbeiten</translation>
-    </message>
-    <message>
-        <location filename="../ui/nicselectdialog.ui" line="55"/>
-        <source>Select</source>
-        <translation>Wählen</translation>
-    </message>
-</context>
-<context>
-    <name>NewVersionDialog</name>
-    <message>
-        <location filename="../ui/newversiondialog.ui" line="14"/>
-        <source>New Version Available</source>
-        <translation>Neue Version verfügbar</translation>
-    </message>
-    <message>
-        <location filename="../ui/newversiondialog.ui" line="36"/>
-        <source>A new version of sACNView is available!</source>
-        <translation>Eine neue Version von sACNView ist jetzt verfügbar!</translation>
-    </message>
-    <message>
-        <location filename="../ui/newversiondialog.ui" line="56"/>
-        <source>sACNView x is available (you have x). Would you like to update?</source>
-        <translation>sACNView x ist verfügbar (Sie haben x).Möchten Sie aktualisieren?</translation>
-    </message>
-    <message>
-        <location filename="../ui/newversiondialog.ui" line="69"/>
-        <source>Release notes:</source>
-        <translation>Versionshinweise:</translation>
-    </message>
-    <message>
-        <location filename="../ui/newversiondialog.ui" line="104"/>
-        <source>Remind me later</source>
-        <translation>Erinner mich später</translation>
-    </message>
-    <message>
-        <location filename="../ui/newversiondialog.ui" line="114"/>
-        <source>Install update</source>
-        <translation>Update installieren</translation>
-    </message>
-    <message>
-        <location filename="../ui/newversiondialog.ui" line="136"/>
-        <source>Downloading Update</source>
-        <translation>Update wird heruntergeladen</translation>
-    </message>
-    <message>
-        <location filename="../ui/newversiondialog.ui" line="159"/>
-        <location filename="../src/versioncheck.cpp" line="51"/>
-        <source>Downloading %1 from %2</source>
-        <translation>Herunterladen %1 von %2</translation>
-    </message>
-    <message>
-        <location filename="../ui/newversiondialog.ui" line="225"/>
-        <source>Cancel download</source>
-        <translation>Download stornieren</translation>
-    </message>
-    <message>
-        <location filename="../ui/newversiondialog.ui" line="235"/>
-        <source>Exit and install</source>
-        <translation>Beenden und installieren</translation>
-    </message>
-    <message>
-        <location filename="../src/versioncheck.cpp" line="38"/>
-        <source>sACNView %1 is available (you have %2). Would you like to download it now?</source>
-        <translation>sACNView %1 ist verfügbar (Sie haben %2).Möchten Sie es jetzt herunterladen?</translation>
-    </message>
-    <message>
-        <location filename="../src/versioncheck.cpp" line="77"/>
-        <source>Could not open file %1 to save - please download and install manually</source>
-        <translation>Datei %1 konnte nicht geöffnet werden. Bitte laden Sie sie manuell herunter</translation>
-    </message>
-    <message>
-        <location filename="../src/versioncheck.cpp" line="93"/>
-        <source>%1 of %2 bytes</source>
-        <translation>%1 von %2 bytes</translation>
-    </message>
-    <message>
-        <location filename="../src/versioncheck.cpp" line="122"/>
-        <source>Error downloading : please try again</source>
-        <translation>Download-Error: bitte nochmal probieren</translation>
-    </message>
-    <message>
-        <location filename="../src/versioncheck.cpp" line="150"/>
-        <source>Couldn&apos;t Run Installer</source>
-        <translation>Installer konnte nicht laufen</translation>
-    </message>
-    <message>
-        <location filename="../src/versioncheck.cpp" line="150"/>
-        <source>Unable to run installer - please run %1</source>
-        <translation>Installer kann nicht laufen - bitte starten Sie %1</translation>
-    </message>
-</context>
-<context>
-    <name>PcapPlayback</name>
-    <message>
-        <location filename="../ui/pcapplayback.ui" line="26"/>
-        <location filename="../src/pcapplayback.cpp" line="177"/>
-        <source>PCap Playback</source>
-        <translation>PCap-Wiedergabe</translation>
-    </message>
-    <message>
-        <location filename="../ui/pcapplayback.ui" line="42"/>
-        <source>File</source>
-        <translation>Datei</translation>
-    </message>
-    <message>
-        <location filename="../ui/pcapplayback.ui" line="67"/>
-        <source>Open</source>
-        <translation>Öffnen</translation>
-    </message>
-    <message>
-        <location filename="../ui/pcapplayback.ui" line="76"/>
-        <source>sACN Packets</source>
-        <translation>sACN-Pakete</translation>
-    </message>
-    <message>
-        <location filename="../ui/pcapplayback.ui" line="95"/>
-        <source>Total Time</source>
-        <translation>Gesamte Zeit</translation>
-    </message>
-    <message>
-        <location filename="../ui/pcapplayback.ui" line="125"/>
-        <source>Playback</source>
-        <translation>Wiedergabe</translation>
-    </message>
-    <message>
-        <location filename="../ui/pcapplayback.ui" line="140"/>
-        <source>%v / %m Packets</source>
-        <translation>%v / %m Paketen</translation>
-    </message>
-    <message>
-        <location filename="../ui/pcapplayback.ui" line="161"/>
-        <source>Play</source>
-        <translation>Spielen</translation>
-    </message>
-    <message>
-        <location filename="../ui/pcapplayback.ui" line="177"/>
-        <source>Reset</source>
-        <translation>Reset</translation>
-    </message>
-    <message>
-        <location filename="../ui/pcapplayback.ui" line="195"/>
-        <source>Loop Playback?</source>
-        <translation>Wiedergabe im Kreis?</translation>
-    </message>
-    <message>
-        <location filename="../src/pcapplayback.cpp" line="59"/>
-        <source>Open Capture</source>
-        <translation>Erfassung öffnen</translation>
-    </message>
-    <message>
-        <location filename="../src/pcapplayback.cpp" line="61"/>
-        <source>PCap Files (*.pcap);; PCapNG Files (*.pcapng);; All files (*.*)</source>
-        <translation>PCap Dateien (*.pcap);; PCapNG Dateien (*.pcapng);; All Dateien (*.*)</translation>
-    </message>
-    <message>
-        <location filename="../src/pcapplayback.cpp" line="73"/>
-        <source>Error opening %1
-%2</source>
-        <translation>Fehler beim Öffnen %1 %2</translation>
-    </message>
-    <message>
-        <location filename="../src/pcapplayback.cpp" line="84"/>
-        <source>Error opening %1
-pcap_compile failed</source>
-        <translation>Fehler beim Öffnen %1 pcap_compile Fehler</translation>
-    </message>
-    <message>
-        <location filename="../src/pcapplayback.cpp" line="89"/>
-        <source>Error opening %1
-pcap_setfilter failed</source>
-        <translation>Fehler beim Öffnen %1 pcap_setfilter Fehler</translation>
-    </message>
-</context>
-<context>
-    <name>PreferencesDialog</name>
-    <message>
-        <location filename="../ui/preferencesdialog.ui" line="20"/>
-        <source>Preferences</source>
-        <translation>Einstellungen</translation>
-    </message>
-    <message>
-        <location filename="../ui/preferencesdialog.ui" line="41"/>
-        <source>Language*</source>
-        <translation>Sprache*</translation>
-    </message>
-    <message>
-        <location filename="../ui/preferencesdialog.ui" line="165"/>
-        <source>Network Interface*</source>
-        <translation>Netzwerkkarte*</translation>
-    </message>
-    <message>
-        <location filename="../ui/preferencesdialog.ui" line="177"/>
-        <source>Listen on all interfaces (Send only on below)</source>
-        <translation>Auf alle Netzwerkkarten hören (nur auf folgenden senden)</translation>
-    </message>
-    <message>
-        <location filename="../ui/preferencesdialog.ui" line="65"/>
-        <source>Display Options</source>
-        <translation>Anzeigeeinstellungen</translation>
-    </message>
-    <message>
-        <location filename="../ui/preferencesdialog.ui" line="135"/>
-        <source>Theme*</source>
-        <translation>Motiv*</translation>
-    </message>
-    <message>
-        <location filename="../ui/preferencesdialog.ui" line="122"/>
-        <source>Restore windows on application restart</source>
-        <translation>Bei Neustart Fenster wiederherstellen</translation>
-    </message>
-    <message>
-        <location filename="../ui/preferencesdialog.ui" line="109"/>
-        <source>Hexadecimal (00-FF)</source>
-        <translation>Hexadezimal (00-FF)</translation>
-    </message>
-    <message>
-        <location filename="../ui/preferencesdialog.ui" line="96"/>
-        <source>Percent (0-100)</source>
-        <translation>Prozent (0-100)</translation>
-    </message>
-    <message>
-        <source>Language</source>
-        <translation type="vanished">Sprache</translation>
-    </message>
-    <message>
-        <location filename="../ui/preferencesdialog.ui" line="83"/>
-        <source>Decimal (0-255)</source>
-        <translation>Dezimal (0-255)</translation>
-    </message>
-    <message>
-        <location filename="../ui/preferencesdialog.ui" line="197"/>
-        <source>Recieve Options</source>
-        <translation>Empfangseinstellungen</translation>
-    </message>
-    <message>
-        <location filename="../ui/preferencesdialog.ui" line="215"/>
-        <source>Display Blind/Visualizer Data</source>
-        <translation>Blind/Visualizer-Info Anzeigen</translation>
-    </message>
-    <message>
-        <location filename="../ui/preferencesdialog.ui" line="228"/>
-        <source>Display sources with no DMX Data*</source>
-        <translation>Quellen anzeigen, wo kein DMX Data vorhanden ist*</translation>
-    </message>
-    <message>
-        <location filename="../ui/preferencesdialog.ui" line="257"/>
-        <source>Transmit Options</source>
-        <translation>Sendeeinstellungen</translation>
-    </message>
-    <message>
-        <location filename="../ui/preferencesdialog.ui" line="269"/>
-        <source>Default Source Name</source>
-        <translation>Standard Quellenname</translation>
-    </message>
-    <message>
-        <location filename="../ui/preferencesdialog.ui" line="300"/>
-        <source>Allow rates to exceed E1.11 (E1.31:2016 6.6.1)*</source>
-<<<<<<< HEAD
-        <translation type="unfinished"></translation>
-    </message>
-    <message>
-        <location filename="../ui/preferencesdialog.ui" line="314"/>
-=======
-        <translation>Datenraten dürfen E1.11 (E1.31:2016 6.6.1) überschreiten</translation>
-    </message>
-    <message>
-        <location filename="../ui/preferencesdialog.ui" line="313"/>
->>>>>>> ee49b3cc
-        <source>Stop transmitting sACN after</source>
-        <translation>sACN-Sendung unterbrechen nach</translation>
-    </message>
-    <message>
-<<<<<<< HEAD
-        <location filename="../ui/preferencesdialog.ui" line="356"/>
-=======
-        <location filename="../ui/preferencesdialog.ui" line="355"/>
->>>>>>> ee49b3cc
-        <source>Hours</source>
-        <translation>Stunden</translation>
-    </message>
-    <message>
-<<<<<<< HEAD
-        <location filename="../ui/preferencesdialog.ui" line="394"/>
-=======
-        <location filename="../ui/preferencesdialog.ui" line="393"/>
->>>>>>> ee49b3cc
-        <source>Minutes</source>
-        <translation>Minuten</translation>
-    </message>
-    <message>
-<<<<<<< HEAD
-        <location filename="../ui/preferencesdialog.ui" line="432"/>
-=======
-        <location filename="../ui/preferencesdialog.ui" line="431"/>
->>>>>>> ee49b3cc
-        <source>Seconds</source>
-        <translation>Sekunden</translation>
-    </message>
-    <message>
-<<<<<<< HEAD
-        <location filename="../ui/preferencesdialog.ui" line="479"/>
-=======
-        <location filename="../ui/preferencesdialog.ui" line="478"/>
->>>>>>> ee49b3cc
-        <source>*Application restart required on change  </source>
-        <translation>*Bei Einstellungsänderung Neustart erforderlich  </translation>
-    </message>
-    <message>
-        <location filename="../src/preferencesdialog.cpp" line="180"/>
-        <source>Restart requied</source>
-        <translation>Neustart erforderlich</translation>
-    </message>
-    <message>
-        <location filename="../src/preferencesdialog.cpp" line="181"/>
-        <source>To apply these preferences, you will need to restart the application. 
-sACNView will now close and restart</source>
-        <translation>Um diese Einstellungen zu speichern, müssen Sie die Software neustarten.
-sACNView wird jezt schließen und neustarten</translation>
-    </message>
-</context>
-<context>
-    <name>QObject</name>
-    <message>
-        <source>This binary is intended for Windows XP only
-There are major issues mixed IPv4 and IPv6 enviroments
-
-Please ensure IPv6 is disabled</source>
-        <translation type="vanished">Diese Binärdatei ist nur for Windows XP beabsichtigt
-Es gibt große Probleme mit gemischten IPv4 und IPv6 Umgebungen
-
-Bitte sorgen Sie dafür, dass IPv6 deaktiviert ist</translation>
-    </message>
-    <message>
-        <location filename="../src/main.cpp" line="82"/>
-        <source>This binary is intended for Windows XP only
-There are major issues mixed IPv4 and IPv6 enviroments
-
-Please ensure IPv6 is disabled</source>
-        <translation type="unfinished"></translation>
-    </message>
-    <message>
-        <location filename="../src/main.cpp" line="86"/>
-        <source>This binary is intended for Windows XP only</source>
-        <translation>Diese Binärdatei ist nur for Windows XP beabsichtig</translation>
-    </message>
-    <message>
-        <location filename="../src/main.cpp" line="143"/>
-        <source>Selected interface: %1</source>
-        <translation>Gewählte Netzwerkkarte: %1</translation>
-    </message>
-    <message>
-        <location filename="../src/main.cpp" line="159"/>
-        <source>Incoming connections to this application are blocked by the firewall</source>
-        <translation>Eingehende Verbindungen mit dieser Software werden durch eine Firewall blockiert</translation>
-    </message>
-    <message>
-        <location filename="../src/main.cpp" line="163"/>
-        <source>Incoming connections to this application are restricted by the firewall</source>
-        <translation>Eingehende Verbindungen mit dieser Software werden durch eine Firewall beschränkt</translation>
-    </message>
-    <message>
-        <source>This binary is intended for Windows XP only
-This feature is unavailable</source>
-        <translation type="vanished">Diese Binärdatei ist nur for Windows XP beabsichtigt
-Diese Eigenschaft ist nicht verfügbar</translation>
-    </message>
-    <message>
-<<<<<<< HEAD
-        <location filename="../src/commandline.h" line="13"/>
-        <source>THRU</source>
-        <translation type="unfinished">BIS</translation>
-    </message>
-    <message>
-        <location filename="../src/commandline.h" line="14"/>
-        <source>AT</source>
-        <translation type="unfinished"></translation>
-    </message>
-    <message>
-        <location filename="../src/commandline.h" line="15"/>
-        <source>FULL</source>
-        <translation type="unfinished"></translation>
-    </message>
-    <message>
-        <location filename="../src/commandline.h" line="16"/>
-        <source>CLEAR</source>
-        <translation type="unfinished">LÖSCHEN</translation>
-    </message>
-    <message>
-        <location filename="../src/commandline.h" line="17"/>
-        <source>AND</source>
-        <translation type="unfinished">UND</translation>
-    </message>
-    <message>
-        <location filename="../src/commandline.h" line="19"/>
-        <source>Error - syntax error</source>
-        <translation type="unfinished"></translation>
-    </message>
-    <message>
-        <location filename="../src/commandline.h" line="20"/>
-        <source>Error - number out of range</source>
-        <translation type="unfinished"></translation>
-    </message>
-    <message>
-        <location filename="../src/commandline.h" line="21"/>
-        <source>Error - no selection</source>
-        <translation type="unfinished"></translation>
-    </message>
-    <message>
-        <location filename="../src/sacn/sacneffectengine.h" line="25"/>
-        <source>Manual</source>
-        <translation type="unfinished">Manuell</translation>
-    </message>
-    <message>
-        <location filename="../src/sacn/sacneffectengine.h" line="26"/>
-        <source>Ramp</source>
-        <translation type="unfinished">Rampe</translation>
-    </message>
-    <message>
-        <location filename="../src/sacn/sacneffectengine.h" line="27"/>
-        <source>Sinewave</source>
-        <translation type="unfinished">Sinusoid</translation>
-    </message>
-    <message>
-        <location filename="../src/sacn/sacneffectengine.h" line="28"/>
-        <source>Chase (Snap)</source>
-        <translation type="unfinished"></translation>
-    </message>
-    <message>
-        <location filename="../src/sacn/sacneffectengine.h" line="29"/>
-        <source>Chase (Ramp)</source>
-        <translation type="unfinished"></translation>
-    </message>
-    <message>
-        <location filename="../src/sacn/sacneffectengine.h" line="30"/>
-        <source>Chase (Sine)</source>
-        <translation type="unfinished"></translation>
-    </message>
-    <message>
-        <location filename="../src/sacn/sacneffectengine.h" line="31"/>
-        <source>Vertical Bars</source>
-        <translation type="unfinished"></translation>
-    </message>
-    <message>
-        <location filename="../src/sacn/sacneffectengine.h" line="32"/>
-        <source>Horizontal Bars</source>
-        <translation type="unfinished"></translation>
-    </message>
-    <message>
-        <location filename="../src/sacn/sacneffectengine.h" line="33"/>
-        <source>Text</source>
-        <translation type="unfinished">Text</translation>
-    </message>
-    <message>
-        <location filename="../src/sacn/sacneffectengine.h" line="34"/>
-        <source>Date</source>
-        <translation type="unfinished"></translation>
-    </message>
-    <message>
-=======
-        <location filename="../src/commandline.h" line="17"/>
-        <source>THRU</source>
-        <translation>BIS</translation>
-    </message>
-    <message>
-        <location filename="../src/commandline.h" line="18"/>
-        <source>AT</source>
-        <translation>AT</translation>
-    </message>
-    <message>
-        <location filename="../src/commandline.h" line="19"/>
-        <source>FULL</source>
-        <translation>VOLL</translation>
-    </message>
-    <message>
-        <location filename="../src/commandline.h" line="20"/>
-        <source>CLEAR</source>
-        <translation>LÖSCHEN</translation>
-    </message>
-    <message>
-        <location filename="../src/commandline.h" line="21"/>
-        <source>AND</source>
-        <translation>UND</translation>
-    </message>
-    <message>
-        <location filename="../src/commandline.h" line="23"/>
-        <source>Error - syntax error</source>
-        <translation>Fehler - Syntax-Fehler</translation>
-    </message>
-    <message>
-        <location filename="../src/commandline.h" line="24"/>
-        <source>Error - number out of range</source>
-        <translation>Fehler - Nummer außerhalb Bereichs</translation>
-    </message>
-    <message>
-        <location filename="../src/commandline.h" line="25"/>
-        <source>Error - no selection</source>
-        <translation>Fehler - nichts gewählt</translation>
-    </message>
-    <message>
-        <location filename="../src/sacn/sacneffectengine.h" line="48"/>
-        <source>Manual</source>
-        <translation>Manuell</translation>
-    </message>
-    <message>
-        <location filename="../src/sacn/sacneffectengine.h" line="49"/>
-        <source>Ramp</source>
-        <translation>Rampe</translation>
-    </message>
-    <message>
-        <location filename="../src/sacn/sacneffectengine.h" line="50"/>
-        <source>Sinewave</source>
-        <translation>Sinusoid</translation>
-    </message>
-    <message>
-        <location filename="../src/sacn/sacneffectengine.h" line="51"/>
-        <source>Chase (Snap)</source>
-        <translation>Lauflicht (Cut)</translation>
-    </message>
-    <message>
-        <location filename="../src/sacn/sacneffectengine.h" line="52"/>
-        <source>Chase (Ramp)</source>
-        <translation>Lauflicht (Rampe)</translation>
-    </message>
-    <message>
-        <location filename="../src/sacn/sacneffectengine.h" line="53"/>
-        <source>Chase (Sine)</source>
-        <translation>Lauflicht (Sinus)</translation>
-    </message>
-    <message>
-        <location filename="../src/sacn/sacneffectengine.h" line="54"/>
-        <source>Vertical Bars</source>
-        <translation>Senkrechte Barren</translation>
-    </message>
-    <message>
-        <location filename="../src/sacn/sacneffectengine.h" line="55"/>
-        <source>Horizontal Bars</source>
-        <translation>Waagerechte Barren</translation>
-    </message>
-    <message>
-        <location filename="../src/sacn/sacneffectengine.h" line="56"/>
-        <source>Text</source>
-        <translation>Text</translation>
-    </message>
-    <message>
-        <location filename="../src/sacn/sacneffectengine.h" line="57"/>
-        <source>Date</source>
-        <translation>Datum</translation>
-    </message>
-    <message>
-        <source>Failed to start logging to file
-Error %1</source>
-        <translation type="vanished">Felher bei Dateilogerstellung
-Fehler %1</translation>
-    </message>
-    <message>
-        <location filename="../src/preferences.h" line="73"/>
-        <source>Light Theme</source>
-        <translation type="unfinished"></translation>
-    </message>
-    <message>
-        <location filename="../src/preferences.h" line="74"/>
-        <source>Dark Theme</source>
-        <translation type="unfinished"></translation>
-    </message>
-    <message>
-        <location filename="../src/universeview.cpp" line="32"/>
-        <source>Online</source>
-        <translation type="unfinished">Online</translation>
-    </message>
-    <message>
-        <location filename="../src/universeview.cpp" line="33"/>
-        <source>Offline</source>
-        <translation type="unfinished"></translation>
-    </message>
-    <message>
-        <location filename="../src/universeview.cpp" line="41"/>
-        <source>Draft</source>
-        <translation type="unfinished">Draft</translation>
-    </message>
-    <message>
-        <location filename="../src/universeview.cpp" line="43"/>
-        <source>Release</source>
-        <translation type="unfinished"></translation>
-    </message>
-    <message>
-        <location filename="../src/universeview.cpp" line="46"/>
-        <source>Unknown</source>
-        <translation type="unfinished">Unbekennt</translation>
-    </message>
-    <message>
->>>>>>> ee49b3cc
-        <location filename="../src/logwindow.cpp" line="255"/>
-        <source>Failed to start logging to file
-Error %1</source>
-        <translation type="unfinished"></translation>
-    </message>
-    <message>
-        <location filename="../src/xpwarning.h" line="14"/>
-        <source>This binary is intended for Windows XP only
-This feature is unavailable</source>
-        <translation type="unfinished"></translation>
-    </message>
-</context>
-<context>
-    <name>ScopeWindow</name>
-    <message>
-        <location filename="../ui/scopewindow.ui" line="20"/>
-        <location filename="../ui/scopewindow.ui" line="54"/>
-        <source>Scope</source>
-        <translation>Oszilloskop</translation>
-    </message>
-    <message>
-        <location filename="../ui/scopewindow.ui" line="62"/>
-        <source>Stop</source>
-        <translation>Stop</translation>
-    </message>
-    <message>
-        <location filename="../ui/scopewindow.ui" line="69"/>
-        <source>Start</source>
-        <translation>Start</translation>
-    </message>
-    <message>
-        <location filename="../ui/scopewindow.ui" line="78"/>
-        <source>Timebase</source>
-        <translation>Zeitbasis</translation>
-    </message>
-    <message>
-        <location filename="../ui/scopewindow.ui" line="91"/>
-        <source>1000 ms/div</source>
-        <translation>1000 ms/div</translation>
-    </message>
-    <message>
-        <location filename="../ui/scopewindow.ui" line="101"/>
-        <location filename="../ui/scopewindow.ui" line="238"/>
-        <source>Trigger</source>
-        <translation>Trigger</translation>
-    </message>
-    <message>
-        <location filename="../ui/scopewindow.ui" line="107"/>
-        <source>Trigger Level:</source>
-        <translation>Triggerniveau:</translation>
-    </message>
-    <message>
-        <location filename="../ui/scopewindow.ui" line="128"/>
-        <source>Free Run</source>
-        <translation>Freilaufend</translation>
-    </message>
-    <message>
-        <location filename="../ui/scopewindow.ui" line="133"/>
-        <source>Rising Edge</source>
-        <translation>Steigende Flanke</translation>
-    </message>
-    <message>
-        <location filename="../ui/scopewindow.ui" line="138"/>
-        <source>Falling Edge</source>
-        <translation>Fallende Flanke</translation>
-    </message>
-    <message>
-        <location filename="../ui/scopewindow.ui" line="146"/>
-        <source>Trigger Delay:</source>
-        <translation>Triggerverzögerung:</translation>
-    </message>
-    <message>
-        <location filename="../ui/scopewindow.ui" line="162"/>
-        <source>ms</source>
-        <translation>ms</translation>
-    </message>
-    <message>
-        <location filename="../ui/scopewindow.ui" line="178"/>
-        <source>Channels</source>
-        <translation>Kreise</translation>
-    </message>
-    <message>
-        <location filename="../ui/scopewindow.ui" line="203"/>
-        <location filename="../ui/scopewindow.ui" line="208"/>
-        <location filename="../ui/scopewindow.ui" line="213"/>
-        <source>New Row</source>
-        <translation>Neue Zeile</translation>
-    </message>
-    <message>
-        <location filename="../ui/scopewindow.ui" line="218"/>
-        <source>Universe</source>
-        <translation>Universum</translation>
-    </message>
-    <message>
-        <location filename="../ui/scopewindow.ui" line="223"/>
-        <source>Address</source>
-        <translation>Adresse</translation>
-    </message>
-    <message>
-        <location filename="../ui/scopewindow.ui" line="228"/>
-        <source>Enabled</source>
-        <translation>Aktiviert</translation>
-    </message>
-    <message>
-        <location filename="../ui/scopewindow.ui" line="233"/>
-        <source>Colour</source>
-        <translation>Farbe</translation>
-    </message>
-    <message>
-        <location filename="../ui/scopewindow.ui" line="243"/>
-        <source>16-Bit</source>
-        <translation>16-bit</translation>
-    </message>
-    <message>
-        <location filename="../ui/scopewindow.ui" line="248"/>
-        <location filename="../ui/scopewindow.ui" line="253"/>
-        <location filename="../ui/scopewindow.ui" line="258"/>
-        <location filename="../ui/scopewindow.ui" line="263"/>
-        <location filename="../ui/scopewindow.ui" line="268"/>
-        <location filename="../ui/scopewindow.ui" line="273"/>
-        <location filename="../ui/scopewindow.ui" line="278"/>
-        <location filename="../ui/scopewindow.ui" line="283"/>
-        <location filename="../ui/scopewindow.ui" line="288"/>
-        <location filename="../ui/scopewindow.ui" line="293"/>
-        <location filename="../ui/scopewindow.ui" line="298"/>
-        <location filename="../ui/scopewindow.ui" line="303"/>
-        <source>1</source>
-        <translation>1</translation>
-    </message>
-    <message>
-        <location filename="../ui/scopewindow.ui" line="313"/>
-        <source>Add</source>
-        <translation>Hinzufügen</translation>
-    </message>
-    <message>
-        <location filename="../ui/scopewindow.ui" line="320"/>
-        <source>Remove</source>
-        <translation>Entfernen</translation>
-    </message>
-    <message>
-        <location filename="../src/scopewindow.cpp" line="99"/>
-        <source>%1 ms/div</source>
-        <translation>%1 ms/div</translation>
-    </message>
-    <message>
-        <location filename="../src/scopewindow.cpp" line="101"/>
-        <source>%1 s/div</source>
-        <translation>%1 s/div</translation>
-    </message>
-    <message>
-        <location filename="../src/scopewindow.cpp" line="136"/>
-        <location filename="../src/scopewindow.cpp" line="261"/>
-        <location filename="../src/scopewindow.cpp" line="274"/>
-        <source>Yes</source>
-        <translation>Ja</translation>
-    </message>
-    <message>
-        <location filename="../src/scopewindow.cpp" line="158"/>
-        <location filename="../src/scopewindow.cpp" line="266"/>
-        <location filename="../src/scopewindow.cpp" line="279"/>
-        <source>No</source>
-        <translation>Nein</translation>
-    </message>
-</context>
-<context>
-    <name>Snapshot</name>
-    <message>
-        <location filename="../ui/snapshot.ui" line="14"/>
-        <source>Snapshot</source>
-        <translation>Snapshot</translation>
-    </message>
-    <message>
-        <location filename="../ui/snapshot.ui" line="36"/>
-        <source>Universe</source>
-        <translation>Universum</translation>
-    </message>
-    <message>
-        <location filename="../ui/snapshot.ui" line="41"/>
-        <source>Priority</source>
-        <translation>Priorität</translation>
-    </message>
-    <message>
-        <location filename="../ui/snapshot.ui" line="51"/>
-        <location filename="../ui/snapshot.ui" line="68"/>
-        <source>...</source>
-        <translation>...</translation>
-    </message>
-    <message>
-        <location filename="../ui/snapshot.ui" line="94"/>
-        <source>Taking Snapshot in</source>
-        <translation>Snapshot wird genommen in</translation>
-    </message>
-    <message>
-        <location filename="../ui/snapshot.ui" line="115"/>
-        <source>5</source>
-        <translation>5</translation>
-    </message>
-    <message>
-        <location filename="../ui/snapshot.ui" line="131"/>
-        <source>Take Snapshot</source>
-        <translation>Snapshot nehmen</translation>
-    </message>
-    <message>
-        <location filename="../ui/snapshot.ui" line="157"/>
-<<<<<<< HEAD
-        <location filename="../src/snapshot.cpp" line="97"/>
-        <location filename="../src/snapshot.cpp" line="121"/>
-        <location filename="../src/snapshot.cpp" line="139"/>
-=======
-        <location filename="../src/snapshot.cpp" line="95"/>
-        <location filename="../src/snapshot.cpp" line="119"/>
-        <location filename="../src/snapshot.cpp" line="137"/>
->>>>>>> ee49b3cc
-        <source>Play Back Snapshot</source>
-        <translation>Snapshot wiedergeben</translation>
-    </message>
-    <message>
-        <location filename="../ui/snapshot.ui" line="183"/>
-        <source>Replay Last Snapshot</source>
-<<<<<<< HEAD
-        <translation type="unfinished"></translation>
-    </message>
-    <message>
-        <location filename="../src/snapshot.cpp" line="99"/>
-=======
-        <translation>Letzten Snapshot wiedergeben</translation>
-    </message>
-    <message>
-        <location filename="../src/snapshot.cpp" line="97"/>
->>>>>>> ee49b3cc
-        <source>Add the universes you want to capture, then press Snapshot to capture a look</source>
-        <translation>Fügen Sie die Universen hinzu, die Sie erfassen wollen, und drücken Sie dann auf Snapshot um eine Szene zu erfassen</translation>
-    </message>
-    <message>
-<<<<<<< HEAD
-        <location filename="../src/snapshot.cpp" line="119"/>
-=======
-        <location filename="../src/snapshot.cpp" line="117"/>
->>>>>>> ee49b3cc
-        <source>Capturing snapshot in...</source>
-        <translation>Snapshot wird erfasst in...</translation>
-    </message>
-    <message>
-<<<<<<< HEAD
-        <location filename="../src/snapshot.cpp" line="138"/>
-=======
-        <location filename="../src/snapshot.cpp" line="136"/>
->>>>>>> ee49b3cc
-        <source>Press Play to playback snapshot</source>
-        <translation>Drücken Sie auf Play, um einen Snapshot wiederzugeben</translation>
-    </message>
-    <message>
-<<<<<<< HEAD
-        <location filename="../src/snapshot.cpp" line="156"/>
-=======
-        <location filename="../src/snapshot.cpp" line="154"/>
->>>>>>> ee49b3cc
-        <source>Playing Back Data</source>
-        <translation>Daten werden wiedergeben</translation>
-    </message>
-    <message>
-<<<<<<< HEAD
-        <location filename="../src/snapshot.cpp" line="159"/>
-=======
-        <location filename="../src/snapshot.cpp" line="157"/>
->>>>>>> ee49b3cc
-        <source>Stop Playback</source>
-        <translation>Playback unterbrechen</translation>
-    </message>
-    <message>
-<<<<<<< HEAD
-        <location filename="../src/snapshot.cpp" line="258"/>
-=======
-        <location filename="../src/snapshot.cpp" line="256"/>
->>>>>>> ee49b3cc
-        <source> - Snapshot</source>
-        <translation> - Snapshot</translation>
-    </message>
-</context>
-<context>
-    <name>TranslationDialog</name>
-    <message>
-        <location filename="translationdialog.ui" line="42"/>
-        <source>Select Language</source>
-        <translation>Sprache wählen</translation>
-    </message>
-    <message>
-        <source>OK</source>
-        <translatorcomment>Ok</translatorcomment>
-        <translation type="vanished">OK</translation>
-    </message>
-    <message>
-        <source>Apply</source>
-        <translation type="vanished">Anwenden</translation>
-    </message>
-</context>
-<context>
-    <name>UniverseView</name>
-    <message>
-        <location filename="../ui/universeview.ui" line="14"/>
-        <source>Universe View</source>
-        <translation>Univerzenanzeige</translation>
-    </message>
-    <message>
-        <location filename="../ui/universeview.ui" line="65"/>
-        <source>Universe</source>
-        <translation>Universum</translation>
-    </message>
-    <message>
-        <location filename="../ui/universeview.ui" line="97"/>
-        <source>Start reception of sACN</source>
-        <translation>sACN-Empfang starten</translation>
-    </message>
-    <message>
-        <location filename="../ui/universeview.ui" line="100"/>
-        <location filename="../ui/universeview.ui" line="114"/>
-        <source>...</source>
-        <translation>...</translation>
-    </message>
-    <message>
-        <location filename="../ui/universeview.ui" line="111"/>
-        <source>Pause reception of sACN</source>
-        <translation>sACN-Empfang unterbrechen</translation>
-    </message>
-    <message>
-        <location filename="../ui/universeview.ui" line="133"/>
-        <source>Show Channel Priorities</source>
-        <translation>Kreisprioritäten anzeigen</translation>
-    </message>
-    <message>
-        <location filename="../ui/universeview.ui" line="149"/>
-        <location filename="../src/universeview.cpp" line="384"/>
-        <source>Start Flicker Finder</source>
-        <translation>Flicker Finder starten</translation>
-    </message>
-    <message>
-        <source>Start Log to File</source>
-        <translation type="vanished">Dateilog starten</translation>
-    </message>
-    <message>
-        <source>Open Log Window</source>
-        <translation type="vanished">Logfenster öffnen</translation>
-<<<<<<< HEAD
-    </message>
-    <message>
-        <location filename="../ui/universeview.ui" line="162"/>
-        <source>Open Logging Window</source>
-        <translation type="unfinished"></translation>
-    </message>
-    <message>
-=======
-    </message>
-    <message>
-        <location filename="../ui/universeview.ui" line="162"/>
-        <source>Open Logging Window</source>
-        <translation>Log-Fenster öffnen</translation>
-    </message>
-    <message>
->>>>>>> ee49b3cc
-        <location filename="../ui/universeview.ui" line="218"/>
-        <source>New Row</source>
-        <translation>Neue Zeile</translation>
-    </message>
-    <message>
-        <location filename="../ui/universeview.ui" line="223"/>
-        <source>Name</source>
-        <translation>Name</translation>
-    </message>
-    <message>
-        <location filename="../ui/universeview.ui" line="228"/>
-        <source>CID</source>
-        <translation>CID</translation>
-    </message>
-    <message>
-        <location filename="../ui/universeview.ui" line="233"/>
-        <source>Priority</source>
-        <translation>Priorität</translation>
-    </message>
-    <message>
-        <location filename="../ui/universeview.ui" line="238"/>
-        <source>Preview</source>
-        <translation>Vorschau</translation>
-    </message>
-    <message>
-        <location filename="../ui/universeview.ui" line="243"/>
-        <source>IP Address</source>
-        <translation>IP-Adresse</translation>
-    </message>
-    <message>
-        <location filename="../ui/universeview.ui" line="248"/>
-        <source>FPS</source>
-        <translation>FPS</translation>
-    </message>
-    <message>
-        <location filename="../ui/universeview.ui" line="253"/>
-        <source>SeqErr</source>
-        <translation>SeqErr</translation>
-    </message>
-    <message>
-        <location filename="../ui/universeview.ui" line="258"/>
-        <source>Jumps</source>
-        <translation>Sprünge</translation>
-    </message>
-    <message>
-        <location filename="../ui/universeview.ui" line="263"/>
-        <source>Online</source>
-        <translation>Online</translation>
-    </message>
-    <message>
-        <location filename="../ui/universeview.ui" line="268"/>
-        <source>Ver</source>
-        <translation>Vers.</translation>
-    </message>
-    <message>
-        <location filename="../ui/universeview.ui" line="273"/>
-        <source>Per-Address</source>
-        <translation>Per-Adresse</translation>
-    </message>
-    <message>
-        <source>Errors binding to interface
-
-Results will be inaccurate
-Possible reasons include permission issues
-or other applications
-
-See diagnostics for more info</source>
-        <translation type="vanished">Fehler bei der Schnittstellenbindung
-
-Resultate werden ungenau sein
-Mögliche Gründe: Genehmigungsprobleme
-oder andere Software
-
-Siehe Diagnostik für weitere Details</translation>
-    </message>
-    <message>
-        <location filename="../src/universeview.cpp" line="147"/>
-        <source>N/A</source>
-        <translation>N/A</translation>
-    </message>
-    <message>
-        <location filename="../src/universeview.cpp" line="149"/>
-        <location filename="../src/universeview.cpp" line="170"/>
-        <source>Yes</source>
-        <translation>Ja</translation>
-    </message>
-    <message>
-        <location filename="../src/universeview.cpp" line="149"/>
-        <location filename="../src/universeview.cpp" line="170"/>
-        <source>No</source>
-        <translation>Nein</translation>
-    </message>
-    <message>
-        <location filename="../src/universeview.cpp" line="167"/>
-        <source>No DMX</source>
-        <translation>Kein DMX</translation>
-    </message>
-    <message>
-        <source>Reset</source>
-        <translation type="vanished">Reset</translation>
-    </message>
-    <message>
-        <source>Stop Log to File</source>
-        <translation type="vanished">Dateilog unterbrechen</translation>
-<<<<<<< HEAD
-    </message>
-    <message>
-        <location filename="../src/universeview.cpp" line="118"/>
-        <source>Errors binding to interface
-
-Results will be inaccurate
-Possible reasons include permission issues
-or other applications
-
-See diagnostics for more info</source>
-        <translation type="unfinished"></translation>
-    </message>
-    <message>
-=======
-    </message>
-    <message>
-        <location filename="../src/universeview.cpp" line="118"/>
-        <source>Errors binding to interface
-
-Results will be inaccurate
-Possible reasons include permission issues
-or other applications
-
-See diagnostics for more info</source>
-        <translation type="unfinished"></translation>
-    </message>
-    <message>
->>>>>>> ee49b3cc
-        <location filename="../src/universeview.cpp" line="323"/>
-        <source>Address : %1
-</source>
-        <translation>Adresse : %1
-</translation>
-    </message>
-    <message>
-        <location filename="../src/universeview.cpp" line="334"/>
-        <source>Winning Source : %1 @ %2 (Priority %3)</source>
-        <translation>Gewinnende Quelle : %1 @ %2 (Priorität %3)</translation>
-    </message>
-    <message>
-        <location filename="../src/universeview.cpp" line="346"/>
-        <source>
-Other Source : %1 @ %2 (Priority %3)</source>
-        <translation>
-Andere Quellen : %1 @ %2 (Priorität %3)</translation>
-    </message>
-    <message>
-        <location filename="../src/universeview.cpp" line="355"/>
-        <source>No Sources</source>
-        <translation>Keine Quellen</translation>
-    </message>
-    <message>
-        <location filename="../src/universeview.cpp" line="395"/>
-        <source>Stop Flicker Finder</source>
-        <translation>Flicker Finder unterbrechen</translation>
-    </message>
-</context>
-<context>
-    <name>aboutDialog</name>
-    <message>
-        <location filename="../ui/aboutdialog.ui" line="20"/>
-        <source>About sACN View</source>
-        <translation>Über sACN View</translation>
-    </message>
-    <message>
-        <location filename="../ui/aboutdialog.ui" line="100"/>
-        <source>sACN View</source>
-        <translation>sACN View</translation>
-    </message>
-    <message>
-        <location filename="../ui/aboutdialog.ui" line="118"/>
-        <source>date</source>
-        <translation>Datum</translation>
-    </message>
-    <message>
-        <location filename="../ui/aboutdialog.ui" line="134"/>
-        <source>Authors:</source>
-        <translation>Autoren:</translation>
-    </message>
-    <message>
-        <location filename="../ui/aboutdialog.ui" line="150"/>
-        <source>Date:</source>
-        <translation>Datum:</translation>
-    </message>
-    <message>
-        <location filename="../ui/aboutdialog.ui" line="201"/>
-        <source>Version:</source>
-        <translation>Version:</translation>
-    </message>
-    <message>
-        <location filename="../ui/aboutdialog.ui" line="182"/>
-        <location filename="../ui/aboutdialog.ui" line="230"/>
-        <source>name</source>
-        <translation>name</translation>
-    </message>
-    <message>
-        <location filename="../ui/aboutdialog.ui" line="166"/>
-        <source>#</source>
-        <translation>#</translation>
-    </message>
-    <message>
-        <location filename="../ui/aboutdialog.ui" line="217"/>
-        <source>Translators:</source>
-        <translation>Übersetzer:</translation>
-    </message>
-    <message>
-        <location filename="../ui/aboutdialog.ui" line="247"/>
-        <source>license-info</source>
-        <translation></translation>
-    </message>
-    <message>
-        <location filename="../ui/aboutdialog.ui" line="266"/>
-        <source>qt-info</source>
-        <translation></translation>
-    </message>
-    <message>
-        <location filename="../ui/aboutdialog.ui" line="285"/>
-        <source>libs-info</source>
-        <translation></translation>
-    </message>
-    <message>
-        <location filename="../ui/aboutdialog.ui" line="309"/>
-        <source>Diagnostics</source>
-        <translation>Diagnostik</translation>
-    </message>
-    <message>
-        <location filename="../src/aboutdialog.cpp" line="57"/>
-        <source>This application is provided under the &lt;a href=&quot;http://www.apache.org/licenses/LICENSE-2.0&quot;&gt;Apache License, version 2.0&lt;/a&gt;</source>
-        <translation>Diese Software wird unter &lt;a href=&quot;http://www.apache.org/licenses/LICENSE-2.0&quot;&gt;Apache License, version 2.0&lt;/a&gt; zur Verfügung gestellt</translation>
-    </message>
-    <message>
-        <location filename="../src/aboutdialog.cpp" line="59"/>
-        <source>This application uses the Qt Library, version %1, licensed under the &lt;a href=&quot;http://www.gnu.org/licenses/lgpl.html&quot;&gt;GNU LGPL&lt;/a&gt;</source>
-        <translation>Diese Software verwendet die Qt Bibliothek, Version %1, lizenziert unter &lt;a href=&quot;http://www.gnu.org/licenses/lgpl.html&quot;&gt;GNU LGPL&lt;/a&gt;</translation>
-    </message>
-    <message>
-        <location filename="../src/aboutdialog.cpp" line="109"/>
-        <source>Universe %1</source>
-        <translation>Universum %1</translation>
-    </message>
-    <message>
-        <location filename="../src/aboutdialog.cpp" line="115"/>
-        <source>Merges per second</source>
-        <translation>Merges pro Sekunde</translation>
-    </message>
-    <message>
-        <location filename="../src/aboutdialog.cpp" line="122"/>
-        <source>Bind status</source>
-        <translation>Verbindungsstand</translation>
-    </message>
-    <message>
-        <location filename="../src/aboutdialog.cpp" line="125"/>
-        <source>Unicast</source>
-        <translation>Unicast</translation>
-    </message>
-    <message>
-        <location filename="../src/aboutdialog.cpp" line="129"/>
-        <source>Multicast</source>
-        <translation>Multicast</translation>
-    </message>
-    <message>
-        <location filename="../src/aboutdialog.cpp" line="173"/>
-        <source>Unknown</source>
-        <translation>Unbekennt</translation>
-    </message>
-    <message>
-        <location filename="../src/aboutdialog.cpp" line="176"/>
-        <source>OK</source>
-        <translation>OK</translation>
-    </message>
-    <message>
-        <location filename="../src/aboutdialog.cpp" line="179"/>
-        <source>Failed</source>
-        <translation>Fehler</translation>
-    </message>
-</context>
-<context>
-    <name>pcapplaybacksender</name>
-    <message>
-        <location filename="../src/pcapplaybacksender.cpp" line="62"/>
-        <source>%1</source>
-        <translation></translation>
-    </message>
-    <message>
-        <location filename="../src/pcapplaybacksender.cpp" line="103"/>
-        <source>%1
-%2</source>
-        <translation></translation>
-    </message>
-    <message>
-        <location filename="../src/pcapplaybacksender.cpp" line="118"/>
-        <source>Unable to open required interface
-%1</source>
-        <translation>Benötigte Schnittstelle konnte nicht geöffnet werden
-%1</translation>
-    </message>
-    <message>
-        <location filename="../src/pcapplaybacksender.cpp" line="213"/>
-        <source>Error opening %1
-%2</source>
-        <translation>Fehler bei der Öffnung von %1
-%2</translation>
-    </message>
-    <message>
-        <location filename="../src/pcapplaybacksender.cpp" line="225"/>
-        <source>Error opening %1
-pcap_compile failed</source>
-        <translation>Fehler bei der Öffnung von %1
-pcap_compile failed</translation>
-    </message>
-    <message>
-        <location filename="../src/pcapplaybacksender.cpp" line="231"/>
-        <source>Error opening %1
-pcap_setfilter failed</source>
-        <translation>Fehler bei der Öffnung von %1
-pcap_setfilter failed</translation>
-    </message>
-</context>
-<context>
-    <name>sACNManager</name>
-    <message>
-<<<<<<< HEAD
-        <location filename="../src/sacn/streamingacn.cpp" line="147"/>
-        <source>Unable to allocate listener object
-
-sACNView must close now</source>
-        <translation type="unfinished"></translation>
-    </message>
-    <message>
-        <location filename="../src/sacn/streamingacn.cpp" line="220"/>
-        <source>Unable to allocate sender object
-=======
-        <source>Unable to allocate listener object
-
-sACNView must close now</source>
-        <translation type="vanished">Unable to allocate listener object
-
-sACNView must close now</translation>
-    </message>
-    <message>
-        <location filename="../src/sacn/streamingacn.cpp" line="137"/>
-        <source>Unable to allocate listener object
->>>>>>> ee49b3cc
-
-sACNView must close now</source>
-        <translation type="unfinished"></translation>
-    </message>
-</context>
-<context>
-    <name>sACNUniverseListModel</name>
-    <message>
-        <location filename="../src/sacn/sacnuniverselistmodel.cpp" line="127"/>
-        <source>%1 (%2)</source>
-        <translation></translation>
-    </message>
-    <message>
-        <location filename="../src/sacn/sacnuniverselistmodel.cpp" line="135"/>
-        <source>Universe %1</source>
-        <translation>Universum %1</translation>
-    </message>
-    <message>
-        <location filename="../src/sacn/sacnuniverselistmodel.cpp" line="144"/>
-        <source> -- Interface Error</source>
-        <translation> -- Schnittstellenfehler</translation>
-    </message>
-    <message>
-        <location filename="../src/sacn/sacnuniverselistmodel.cpp" line="214"/>
-        <source>????</source>
-        <translation></translation>
-    </message>
-</context>
-<context>
-    <name>transmitwindow</name>
-    <message>
-        <location filename="../ui/transmitwindow.ui" line="14"/>
-        <source>Transmit</source>
-        <translation>Senden</translation>
-    </message>
-    <message>
-<<<<<<< HEAD
-        <location filename="../ui/transmitwindow.ui" line="133"/>
-=======
-        <location filename="../ui/transmitwindow.ui" line="139"/>
->>>>>>> ee49b3cc
-        <source>Source</source>
-        <translation>Quelle</translation>
-    </message>
-    <message>
-<<<<<<< HEAD
-        <location filename="../ui/transmitwindow.ui" line="142"/>
-=======
-        <location filename="../ui/transmitwindow.ui" line="148"/>
->>>>>>> ee49b3cc
-        <source>Mode</source>
-        <translation>Modus</translation>
-    </message>
-    <message>
-<<<<<<< HEAD
-        <location filename="../ui/transmitwindow.ui" line="151"/>
-=======
-        <location filename="../ui/transmitwindow.ui" line="157"/>
->>>>>>> ee49b3cc
-        <source>Multicast to</source>
-        <translation>Multicase nach</translation>
-    </message>
-    <message>
-<<<<<<< HEAD
-        <location filename="../ui/transmitwindow.ui" line="164"/>
-=======
-        <location filename="../ui/transmitwindow.ui" line="170"/>
->>>>>>> ee49b3cc
-        <source>Unicast to</source>
-        <translation>Unicast nach</translation>
-    </message>
-    <message>
-<<<<<<< HEAD
-        <location filename="../ui/transmitwindow.ui" line="184"/>
-=======
-        <location filename="../ui/transmitwindow.ui" line="190"/>
->>>>>>> ee49b3cc
-        <source>Blind-mode data</source>
-        <translation>Blind-Modus Daten</translation>
-    </message>
-    <message>
-<<<<<<< HEAD
-        <location filename="../ui/transmitwindow.ui" line="205"/>
-=======
-        <location filename="../ui/transmitwindow.ui" line="211"/>
->>>>>>> ee49b3cc
-        <source>Per-Source</source>
-        <translation>Per-Quelle</translation>
-    </message>
-    <message>
-<<<<<<< HEAD
-        <location filename="../ui/transmitwindow.ui" line="210"/>
-=======
-        <location filename="../ui/transmitwindow.ui" line="216"/>
->>>>>>> ee49b3cc
-        <source>Per-Address</source>
-        <translation>Per-Adresse</translation>
-    </message>
-    <message>
-<<<<<<< HEAD
-        <location filename="../ui/transmitwindow.ui" line="221"/>
-=======
-        <location filename="../ui/transmitwindow.ui" line="227"/>
->>>>>>> ee49b3cc
-        <source>Priority Mode:</source>
-        <translation>Prioritätsmodus:</translation>
-    </message>
-    <message>
-<<<<<<< HEAD
-        <location filename="../ui/transmitwindow.ui" line="231"/>
-=======
-        <location filename="../ui/transmitwindow.ui" line="237"/>
->>>>>>> ee49b3cc
-        <source>Priority:</source>
-        <translation>Priorität:</translation>
-    </message>
-    <message>
-<<<<<<< HEAD
-        <location filename="../ui/transmitwindow.ui" line="241"/>
-=======
-        <location filename="../ui/transmitwindow.ui" line="247"/>
->>>>>>> ee49b3cc
-        <source>Universe:</source>
-        <translation>Universum:</translation>
-    </message>
-    <message>
-<<<<<<< HEAD
-        <location filename="../ui/transmitwindow.ui" line="269"/>
-=======
-        <location filename="../ui/transmitwindow.ui" line="275"/>
->>>>>>> ee49b3cc
-        <source>Set up per-channel priorities</source>
-        <translation>Per-Kreis Prioritäten konfigurieren</translation>
-    </message>
-    <message>
-<<<<<<< HEAD
-        <location filename="../ui/transmitwindow.ui" line="272"/>
-        <location filename="../ui/transmitwindow.ui" line="1449"/>
-        <location filename="../ui/transmitwindow.ui" line="1463"/>
-=======
-        <location filename="../ui/transmitwindow.ui" line="278"/>
-        <location filename="../ui/transmitwindow.ui" line="1455"/>
-        <location filename="../ui/transmitwindow.ui" line="1469"/>
->>>>>>> ee49b3cc
-        <source>...</source>
-        <translation>...</translation>
-    </message>
-    <message>
-<<<<<<< HEAD
-        <location filename="../ui/transmitwindow.ui" line="292"/>
-=======
-        <location filename="../ui/transmitwindow.ui" line="298"/>
->>>>>>> ee49b3cc
-        <source>Protocol Version</source>
-        <translation>Protokollversion</translation>
-    </message>
-    <message>
-<<<<<<< HEAD
-        <location filename="../ui/transmitwindow.ui" line="301"/>
-=======
-        <location filename="../ui/transmitwindow.ui" line="307"/>
->>>>>>> ee49b3cc
-        <source>Ratified</source>
-        <translation>Ratified</translation>
-    </message>
-    <message>
-<<<<<<< HEAD
-        <location filename="../ui/transmitwindow.ui" line="314"/>
-=======
-        <location filename="../ui/transmitwindow.ui" line="320"/>
->>>>>>> ee49b3cc
-        <source>Draft</source>
-        <translation>Draft</translation>
-    </message>
-    <message>
-<<<<<<< HEAD
-        <location filename="../ui/transmitwindow.ui" line="343"/>
-=======
-        <location filename="../ui/transmitwindow.ui" line="349"/>
->>>>>>> ee49b3cc
-        <source>Source Name:</source>
-        <translation>Quellenname:</translation>
-    </message>
-    <message>
-<<<<<<< HEAD
-        <location filename="../ui/transmitwindow.ui" line="369"/>
-        <location filename="../ui/transmitwindow.ui" line="401"/>
-        <location filename="../src/transmitwindow.cpp" line="282"/>
-=======
-        <location filename="../ui/transmitwindow.ui" line="375"/>
-        <location filename="../ui/transmitwindow.ui" line="407"/>
-        <location filename="../src/transmitwindow.cpp" line="283"/>
->>>>>>> ee49b3cc
-        <source>Start</source>
-        <translation>Start</translation>
-    </message>
-    <message>
-<<<<<<< HEAD
-        <location filename="../ui/transmitwindow.ui" line="390"/>
-=======
-        <location filename="../ui/transmitwindow.ui" line="396"/>
->>>>>>> ee49b3cc
-        <source>Faders</source>
-        <translation>Faders</translation>
-    </message>
-    <message>
-<<<<<<< HEAD
-        <location filename="../ui/transmitwindow.ui" line="410"/>
-=======
-        <location filename="../ui/transmitwindow.ui" line="416"/>
->>>>>>> ee49b3cc
-        <source>Start at :</source>
-        <translation>Beginnen bei :</translation>
-    </message>
-    <message>
-<<<<<<< HEAD
-        <location filename="../ui/transmitwindow.ui" line="433"/>
-=======
-        <location filename="../ui/transmitwindow.ui" line="439"/>
->>>>>>> ee49b3cc
-        <source>Presets</source>
-        <translation>Presets</translation>
-    </message>
-    <message>
-<<<<<<< HEAD
-        <location filename="../ui/transmitwindow.ui" line="510"/>
-=======
-        <location filename="../ui/transmitwindow.ui" line="516"/>
->>>>>>> ee49b3cc
-        <source>7</source>
-        <translation></translation>
-    </message>
-    <message>
-<<<<<<< HEAD
-        <location filename="../ui/transmitwindow.ui" line="540"/>
-=======
-        <location filename="../ui/transmitwindow.ui" line="546"/>
->>>>>>> ee49b3cc
-        <source>8</source>
-        <translation></translation>
-    </message>
-    <message>
-<<<<<<< HEAD
-        <location filename="../ui/transmitwindow.ui" line="570"/>
-=======
-        <location filename="../ui/transmitwindow.ui" line="576"/>
->>>>>>> ee49b3cc
-        <source>9</source>
-        <translation></translation>
-    </message>
-    <message>
-<<<<<<< HEAD
-        <location filename="../ui/transmitwindow.ui" line="600"/>
-=======
-        <location filename="../ui/transmitwindow.ui" line="606"/>
->>>>>>> ee49b3cc
-        <source>4</source>
-        <translation></translation>
-    </message>
-    <message>
-<<<<<<< HEAD
-        <location filename="../ui/transmitwindow.ui" line="630"/>
-=======
-        <location filename="../ui/transmitwindow.ui" line="636"/>
->>>>>>> ee49b3cc
-        <source>5</source>
-        <translation></translation>
-    </message>
-    <message>
-<<<<<<< HEAD
-        <location filename="../ui/transmitwindow.ui" line="660"/>
-=======
-        <location filename="../ui/transmitwindow.ui" line="666"/>
->>>>>>> ee49b3cc
-        <source>6</source>
-        <translation></translation>
-    </message>
-    <message>
-<<<<<<< HEAD
-        <location filename="../ui/transmitwindow.ui" line="690"/>
-=======
-        <location filename="../ui/transmitwindow.ui" line="696"/>
->>>>>>> ee49b3cc
-        <source>AT</source>
-        <translation></translation>
-    </message>
-    <message>
-<<<<<<< HEAD
-        <location filename="../ui/transmitwindow.ui" line="720"/>
-=======
-        <location filename="../ui/transmitwindow.ui" line="726"/>
->>>>>>> ee49b3cc
-        <source>FULL</source>
-        <translation>VOLL</translation>
-    </message>
-    <message>
-<<<<<<< HEAD
-        <location filename="../ui/transmitwindow.ui" line="750"/>
-=======
-        <location filename="../ui/transmitwindow.ui" line="756"/>
->>>>>>> ee49b3cc
-        <source>CLEAR</source>
-        <translation>LÖSCHEN</translation>
-    </message>
-    <message>
-<<<<<<< HEAD
-        <location filename="../ui/transmitwindow.ui" line="780"/>
-        <location filename="../ui/transmitwindow.ui" line="1512"/>
-=======
-        <location filename="../ui/transmitwindow.ui" line="786"/>
-        <location filename="../ui/transmitwindow.ui" line="1518"/>
->>>>>>> ee49b3cc
-        <source>0</source>
-        <translation></translation>
-    </message>
-    <message>
-<<<<<<< HEAD
-        <location filename="../ui/transmitwindow.ui" line="810"/>
-=======
-        <location filename="../ui/transmitwindow.ui" line="816"/>
->>>>>>> ee49b3cc
-        <source>AND</source>
-        <translation>UND</translation>
-    </message>
-    <message>
-<<<<<<< HEAD
-        <location filename="../ui/transmitwindow.ui" line="840"/>
-=======
-        <location filename="../ui/transmitwindow.ui" line="846"/>
->>>>>>> ee49b3cc
-        <source>1</source>
-        <translation></translation>
-    </message>
-    <message>
-<<<<<<< HEAD
-        <location filename="../ui/transmitwindow.ui" line="870"/>
-=======
-        <location filename="../ui/transmitwindow.ui" line="876"/>
->>>>>>> ee49b3cc
-        <source>3</source>
-        <translation></translation>
-    </message>
-    <message>
-<<<<<<< HEAD
-        <location filename="../ui/transmitwindow.ui" line="900"/>
-=======
-        <location filename="../ui/transmitwindow.ui" line="906"/>
->>>>>>> ee49b3cc
-        <source>2</source>
-        <translation></translation>
-    </message>
-    <message>
-<<<<<<< HEAD
-        <location filename="../ui/transmitwindow.ui" line="930"/>
-=======
-        <location filename="../ui/transmitwindow.ui" line="936"/>
->>>>>>> ee49b3cc
-        <source>THRU</source>
-        <translation>BIS</translation>
-    </message>
-    <message>
-<<<<<<< HEAD
-        <location filename="../ui/transmitwindow.ui" line="960"/>
-=======
-        <location filename="../ui/transmitwindow.ui" line="966"/>
->>>>>>> ee49b3cc
-        <source>ENTER</source>
-        <translation></translation>
-    </message>
-    <message>
-<<<<<<< HEAD
-        <location filename="../ui/transmitwindow.ui" line="984"/>
-=======
-        <location filename="../ui/transmitwindow.ui" line="990"/>
->>>>>>> ee49b3cc
-        <source>ALL OFF</source>
-        <translation>ALLES AUS</translation>
-    </message>
-    <message>
-<<<<<<< HEAD
-        <location filename="../ui/transmitwindow.ui" line="999"/>
-=======
-        <location filename="../ui/transmitwindow.ui" line="1005"/>
->>>>>>> ee49b3cc
-        <source>Channel Check</source>
-        <translation>Kreischeck</translation>
-    </message>
-    <message>
-<<<<<<< HEAD
-        <location filename="../ui/transmitwindow.ui" line="1064"/>
-=======
-        <location filename="../ui/transmitwindow.ui" line="1070"/>
->>>>>>> ee49b3cc
-        <source>Previous</source>
-        <translation>Letze</translation>
-    </message>
-    <message>
-<<<<<<< HEAD
-        <location filename="../ui/transmitwindow.ui" line="1109"/>
-=======
-        <location filename="../ui/transmitwindow.ui" line="1115"/>
->>>>>>> ee49b3cc
-        <source>Blink</source>
-        <translation>Blinken</translation>
-    </message>
-    <message>
-<<<<<<< HEAD
-        <location filename="../ui/transmitwindow.ui" line="1169"/>
-=======
-        <location filename="../ui/transmitwindow.ui" line="1175"/>
->>>>>>> ee49b3cc
-        <source>Next</source>
-        <translation>Nächste</translation>
-    </message>
-    <message>
-<<<<<<< HEAD
-        <location filename="../ui/transmitwindow.ui" line="1179"/>
-=======
-        <location filename="../ui/transmitwindow.ui" line="1185"/>
->>>>>>> ee49b3cc
-        <source>Fade Range</source>
-        <translation>Bereich überblenden</translation>
-    </message>
-    <message>
-<<<<<<< HEAD
-        <location filename="../ui/transmitwindow.ui" line="1235"/>
-=======
-        <location filename="../ui/transmitwindow.ui" line="1241"/>
->>>>>>> ee49b3cc
-        <source>thru</source>
-        <translation>bis</translation>
-    </message>
-    <message>
-<<<<<<< HEAD
-        <location filename="../ui/transmitwindow.ui" line="1288"/>
-=======
-        <location filename="../ui/transmitwindow.ui" line="1294"/>
->>>>>>> ee49b3cc
-        <source>Effect Type</source>
-        <translation>Effektart</translation>
-    </message>
-    <message>
-<<<<<<< HEAD
-        <location filename="../ui/transmitwindow.ui" line="1297"/>
-=======
-        <location filename="../ui/transmitwindow.ui" line="1303"/>
->>>>>>> ee49b3cc
-        <source>Manual</source>
-        <translation>Manuell</translation>
-    </message>
-    <message>
-<<<<<<< HEAD
-        <location filename="../ui/transmitwindow.ui" line="1307"/>
-        <location filename="../ui/transmitwindow.ui" line="1359"/>
-=======
-        <location filename="../ui/transmitwindow.ui" line="1313"/>
-        <location filename="../ui/transmitwindow.ui" line="1365"/>
->>>>>>> ee49b3cc
-        <source>Sinewave</source>
-        <translation>Sinusoid</translation>
-    </message>
-    <message>
-<<<<<<< HEAD
-        <location filename="../ui/transmitwindow.ui" line="1317"/>
-        <location filename="../ui/transmitwindow.ui" line="1372"/>
-=======
-        <location filename="../ui/transmitwindow.ui" line="1323"/>
-        <location filename="../ui/transmitwindow.ui" line="1378"/>
->>>>>>> ee49b3cc
-        <source>Ramp</source>
-        <translation>Rampe</translation>
-    </message>
-    <message>
-<<<<<<< HEAD
-        <location filename="../ui/transmitwindow.ui" line="1327"/>
-=======
-        <location filename="../ui/transmitwindow.ui" line="1333"/>
->>>>>>> ee49b3cc
-        <source>Chase</source>
-        <translation>Lauflicht</translation>
-    </message>
-    <message>
-<<<<<<< HEAD
-        <location filename="../ui/transmitwindow.ui" line="1352"/>
-        <source>Snap</source>
-        <translation type="unfinished"></translation>
-    </message>
-    <message>
-        <location filename="../ui/transmitwindow.ui" line="1385"/>
-=======
-        <location filename="../ui/transmitwindow.ui" line="1358"/>
-        <source>Snap</source>
-        <translation>Cut</translation>
-    </message>
-    <message>
-        <location filename="../ui/transmitwindow.ui" line="1391"/>
->>>>>>> ee49b3cc
-        <source>Text</source>
-        <translation>Text</translation>
-    </message>
-    <message>
-<<<<<<< HEAD
-        <location filename="../ui/transmitwindow.ui" line="1395"/>
-=======
-        <location filename="../ui/transmitwindow.ui" line="1401"/>
->>>>>>> ee49b3cc
-        <source>Date/Time</source>
-        <translation>Datum/Zeit</translation>
-    </message>
-    <message>
-<<<<<<< HEAD
-        <location filename="../ui/transmitwindow.ui" line="1418"/>
-=======
-        <location filename="../ui/transmitwindow.ui" line="1424"/>
->>>>>>> ee49b3cc
-        <source>Speed - 1Hz</source>
-        <translation>Geschwindigkeit - 1Hz</translation>
-    </message>
-    <message>
-<<<<<<< HEAD
-        <location filename="../ui/transmitwindow.ui" line="1539"/>
-=======
-        <location filename="../ui/transmitwindow.ui" line="1545"/>
->>>>>>> ee49b3cc
-        <source>Text to Scroll</source>
-        <translation>Lauftext</translation>
-    </message>
-    <message>
-<<<<<<< HEAD
-        <location filename="../ui/transmitwindow.ui" line="1564"/>
-=======
-        <location filename="../ui/transmitwindow.ui" line="1570"/>
->>>>>>> ee49b3cc
-        <source>sACN!</source>
-        <translation>sACN!</translation>
-    </message>
-    <message>
-<<<<<<< HEAD
-        <location filename="../ui/transmitwindow.ui" line="1613"/>
-=======
-        <location filename="../ui/transmitwindow.ui" line="1619"/>
->>>>>>> ee49b3cc
-        <source>EU Date Format (dd/mm/yy)</source>
-        <translation>EU Datumformat (dd/mm/yy)</translation>
-    </message>
-    <message>
-<<<<<<< HEAD
-        <location filename="../ui/transmitwindow.ui" line="1623"/>
-=======
-        <location filename="../ui/transmitwindow.ui" line="1629"/>
->>>>>>> ee49b3cc
-        <source>US Date Format (mm/ddd/yy)</source>
-        <translation>USA Datumformat (mm/ddd/yy)</translation>
-    </message>
-    <message>
-<<<<<<< HEAD
-        <location filename="../src/transmitwindow.cpp" line="222"/>
-=======
-        <location filename="../src/transmitwindow.cpp" line="223"/>
->>>>>>> ee49b3cc
-        <source>Multicast to %1</source>
-        <translation>Multicast an %1</translation>
-    </message>
-    <message>
-<<<<<<< HEAD
-        <location filename="../src/transmitwindow.cpp" line="287"/>
-=======
-        <location filename="../src/transmitwindow.cpp" line="288"/>
->>>>>>> ee49b3cc
-        <source>Stop</source>
-        <translation>Stop</translation>
-    </message>
-    <message>
-<<<<<<< HEAD
-        <location filename="../src/transmitwindow.cpp" line="303"/>
-=======
-        <location filename="../src/transmitwindow.cpp" line="304"/>
->>>>>>> ee49b3cc
-        <source>Invalid Unicast Address</source>
-        <translation>Ungültige Unicast-Adresse</translation>
-    </message>
-    <message>
-<<<<<<< HEAD
-        <location filename="../src/transmitwindow.cpp" line="304"/>
-=======
-        <location filename="../src/transmitwindow.cpp" line="305"/>
->>>>>>> ee49b3cc
-        <source>Enter a valid unicast address</source>
-        <translation>Geben Sie eine gültige Unicast-Adresse ein</translation>
-    </message>
-    <message>
-<<<<<<< HEAD
-        <location filename="../src/transmitwindow.cpp" line="391"/>
-=======
-        <location filename="../src/transmitwindow.cpp" line="392"/>
->>>>>>> ee49b3cc
-        <source>Per address priority universe %1</source>
-        <translation>Per-Adresse Priorität Universum %1</translation>
-    </message>
-    <message>
-<<<<<<< HEAD
-        <location filename="../src/transmitwindow.cpp" line="554"/>
-=======
-        <location filename="../src/transmitwindow.cpp" line="555"/>
->>>>>>> ee49b3cc
-        <source>Fade Rate %1 Hz</source>
-        <translation>Überblendungsgechwindigkeit %1 Hz</translation>
-    </message>
-</context>
-</TS>+<?xml version="1.0" encoding="utf-8"?>
+<!DOCTYPE TS>
+<TS version="2.1" language="de_DE">
+<context>
+    <name>AddMultiDialog</name>
+    <message>
+        <location filename="../ui/addmultidialog.ui" line="26"/>
+        <source>Add Multiple Universes</source>
+        <translation>Mehrere Universen hinzufügen</translation>
+    </message>
+    <message>
+        <location filename="../ui/addmultidialog.ui" line="38"/>
+        <source>Universes</source>
+        <translation>Universen</translation>
+    </message>
+    <message>
+        <location filename="../ui/addmultidialog.ui" line="52"/>
+        <source>Add</source>
+        <translation>Füge</translation>
+    </message>
+    <message>
+        <location filename="../ui/addmultidialog.ui" line="84"/>
+        <source>universes starting at universe</source>
+        <translation>Universen hinzu, beginnend mit</translation>
+    </message>
+    <message>
+        <location filename="../ui/addmultidialog.ui" line="118"/>
+        <location filename="../src/addmultidialog.cpp" line="68"/>
+        <source>(last universe will be %1)</source>
+        <translation>(letzes Universum ist dann %1)</translation>
+    </message>
+    <message>
+        <location filename="../ui/addmultidialog.ui" line="156"/>
+        <source>Source Options</source>
+        <translation>Quelleneinstellungen</translation>
+    </message>
+    <message>
+        <location filename="../ui/addmultidialog.ui" line="168"/>
+        <source>Start Transmitting Immediately</source>
+        <translation>Sendung beginnt sofort</translation>
+    </message>
+    <message>
+        <location filename="../ui/addmultidialog.ui" line="183"/>
+        <source>Priority</source>
+        <translation>Priorität</translation>
+    </message>
+    <message>
+        <location filename="../ui/addmultidialog.ui" line="213"/>
+        <source>Effect to Play</source>
+        <translation>Effektauswahl</translation>
+    </message>
+    <message>
+        <location filename="../ui/addmultidialog.ui" line="240"/>
+        <source>From  address</source>
+        <translation>Von Adresse</translation>
+    </message>
+    <message>
+        <location filename="../ui/addmultidialog.ui" line="266"/>
+        <source>to address</source>
+        <translation>bis Adresse</translation>
+    </message>
+    <message>
+        <location filename="../ui/addmultidialog.ui" line="296"/>
+        <location filename="../src/addmultidialog.cpp" line="79"/>
+        <source>Level</source>
+        <translation>Niveau</translation>
+    </message>
+    <message>
+        <location filename="../ui/addmultidialog.ui" line="324"/>
+        <source>TextLabel</source>
+        <translation>Textbeschriftung</translation>
+    </message>
+    <message>
+        <location filename="../src/addmultidialog.cpp" line="94"/>
+        <source>Rate</source>
+        <translation>Tempo</translation>
+    </message>
+    <message>
+        <location filename="../src/addmultidialog.cpp" line="119"/>
+        <source>%1 Hz</source>
+        <translation>%1 Hz</translation>
+    </message>
+</context>
+<context>
+    <name>BigDisplay</name>
+    <message>
+        <location filename="../ui/bigdisplay.ui" line="26"/>
+        <source>Big Display</source>
+        <translation>Große Anzeige</translation>
+    </message>
+    <message>
+        <location filename="../ui/bigdisplay.ui" line="60"/>
+        <source>8 Bit</source>
+        <translation>8-Bit</translation>
+    </message>
+    <message>
+        <location filename="../ui/bigdisplay.ui" line="77"/>
+        <source>Address</source>
+        <translation>Adresse</translation>
+    </message>
+    <message>
+        <location filename="../ui/bigdisplay.ui" line="110"/>
+        <source>16 Bit</source>
+        <translation>16-Bit</translation>
+    </message>
+    <message>
+        <location filename="../ui/bigdisplay.ui" line="127"/>
+        <source>Address Coarse</source>
+        <translation>Adresse grob</translation>
+    </message>
+    <message>
+        <location filename="../ui/bigdisplay.ui" line="169"/>
+        <source>Address Fine</source>
+        <translation>Adresse fein</translation>
+    </message>
+    <message>
+        <location filename="../ui/bigdisplay.ui" line="208"/>
+        <source>RGB</source>
+        <translation>RGB</translation>
+    </message>
+    <message>
+        <location filename="../ui/bigdisplay.ui" line="222"/>
+        <source>Colour Address 2</source>
+        <translation>Farbe, Adresse 2</translation>
+    </message>
+    <message>
+        <location filename="../ui/bigdisplay.ui" line="264"/>
+        <source>Colour Address 1</source>
+        <translation>Farbe, Adresse 1</translation>
+    </message>
+    <message>
+        <location filename="../ui/bigdisplay.ui" line="306"/>
+        <source>Colour Address 3</source>
+        <translation>Farbe, Adresse 3</translation>
+    </message>
+    <message>
+        <location filename="../src/bigdisplay.cpp" line="49"/>
+        <source>Big Display Universe %1</source>
+        <translation>Große Anzeige Universum %1</translation>
+    </message>
+</context>
+<context>
+    <name>ConfigurePerChanPrioDlg</name>
+    <message>
+        <location filename="../ui/configureperchanpriodlg.ui" line="14"/>
+        <source>Dialog</source>
+        <translation></translation>
+    </message>
+    <message>
+        <location filename="../ui/configureperchanpriodlg.ui" line="22"/>
+        <source>Address ?, Priority = </source>
+        <translation>Adresse ?, Priorität = </translation>
+    </message>
+    <message>
+        <location filename="../ui/configureperchanpriodlg.ui" line="55"/>
+        <source>Set All Priorities to</source>
+        <translation>Alle Prioritäten einstellen:</translation>
+    </message>
+    <message>
+        <location filename="../src/configureperchanpriodlg.cpp" line="80"/>
+        <source>Address %1, Priority = </source>
+        <translation>Adresse %1, Prioität = </translation>
+    </message>
+</context>
+<context>
+    <name>CrashTest</name>
+    <message>
+        <location filename="../ui/crash_test.ui" line="23"/>
+        <source>sACNView Crash Tester</source>
+        <translation>sACNView Crash Tester</translation>
+    </message>
+</context>
+<context>
+    <name>FlickerFinderInfoForm</name>
+    <message>
+        <location filename="../ui/flickerfinderinfoform.ui" line="14"/>
+        <source>Flicker Finder</source>
+        <translation>Flicker Finder</translation>
+    </message>
+    <message>
+        <location filename="../ui/flickerfinderinfoform.ui" line="24"/>
+        <source>Addresses which have increased in level are highlighted in blue</source>
+        <translation>Steigende Adressen werden blau markiert</translation>
+    </message>
+    <message>
+        <location filename="../ui/flickerfinderinfoform.ui" line="34"/>
+        <source>Addresses which decrease in level show green</source>
+        <translation>Fallende Adressen werden grün markiert</translation>
+    </message>
+    <message>
+        <location filename="../ui/flickerfinderinfoform.ui" line="121"/>
+        <source>Don&apos;t show this dialog again</source>
+        <translation>Dieses Fenster nicht mehr anzeigen</translation>
+    </message>
+    <message>
+        <location filename="../ui/flickerfinderinfoform.ui" line="140"/>
+        <source>Do you want to enable Flicker Finder mode?</source>
+        <translation>Wollen Sie den &quot;Flicker Finder&quot; aktivieren?</translation>
+    </message>
+    <message>
+        <location filename="../ui/flickerfinderinfoform.ui" line="150"/>
+        <source>Addresses which changed but returned to their original level are shown in red</source>
+        <translation>Geänderte Adressen, die jetzt zum ursprünglichen Niveau zurückgekehrt sind, werden rot markiert</translation>
+    </message>
+    <message>
+        <location filename="../ui/flickerfinderinfoform.ui" line="160"/>
+        <source>Flicker finder color codes addresses which change level over time.</source>
+        <translation>Der &quot;Flicker Finder&quot; zeigt Adressen an, dessen Niveaus sich im Laufe der Zeit verändern.</translation>
+    </message>
+</context>
+<context>
+    <name>LogWindow</name>
+    <message>
+        <location filename="../ui/logwindow.ui" line="26"/>
+        <source>Log</source>
+        <translation>Log</translation>
+    </message>
+    <message>
+        <location filename="../ui/logwindow.ui" line="60"/>
+        <source>Clear contents</source>
+        <translation>Löschen</translation>
+    </message>
+    <message>
+        <location filename="../ui/logwindow.ui" line="79"/>
+        <source>Copy selected to Clipboard</source>
+        <translation>Auswahl in die Zwischenablage kopieren</translation>
+    </message>
+    <message>
+        <location filename="../ui/logwindow.ui" line="96"/>
+        <source>Log To...</source>
+        <translation>Log-Ziel...</translation>
+    </message>
+    <message>
+        <location filename="../ui/logwindow.ui" line="108"/>
+        <source>Window</source>
+        <translation>Fenster</translation>
+    </message>
+    <message>
+        <location filename="../ui/logwindow.ui" line="114"/>
+        <location filename="../ui/logwindow.ui" line="179"/>
+        <source>Enabled</source>
+        <translation>Aktiviert</translation>
+    </message>
+    <message>
+        <location filename="../ui/logwindow.ui" line="130"/>
+        <source>Num of lines</source>
+        <translation>Anzahl Linien</translation>
+    </message>
+    <message>
+        <location filename="../ui/logwindow.ui" line="167"/>
+        <source>File</source>
+        <translation>Datei</translation>
+    </message>
+    <message>
+        <location filename="../ui/logwindow.ui" line="199"/>
+        <source>Browse</source>
+        <translation>Durchsuche</translation>
+    </message>
+    <message>
+        <location filename="../ui/logwindow.ui" line="231"/>
+        <source>Level Changes</source>
+        <translation>Niveauänderungen</translation>
+    </message>
+    <message>
+        <location filename="../ui/logwindow.ui" line="247"/>
+        <source>Source Changes</source>
+        <translation>Quellenänderungen</translation>
+    </message>
+    <message>
+        <location filename="../ui/logwindow.ui" line="263"/>
+        <source>Time Format</source>
+        <translation>Zeitformat</translation>
+    </message>
+    <message>
+        <location filename="../ui/logwindow.ui" line="288"/>
+        <source>Display Format</source>
+        <translation>Anzeigeformat</translation>
+    </message>
+    <message>
+        <location filename="../ui/logwindow.ui" line="310"/>
+        <source>Only changed values?</source>
+        <translation>Nur veränderte Werte?</translation>
+    </message>
+    <message>
+        <location filename="../ui/logwindow.ui" line="326"/>
+        <source>Level Format</source>
+        <translation>Niveauformat</translation>
+    </message>
+    <message>
+        <source>Copy to Clipboard</source>
+        <translation type="vanished">Kopieren</translation>
+    </message>
+    <message>
+        <source>Clear</source>
+        <translation type="vanished">Löschen</translation>
+    </message>
+    <message>
+        <location filename="../src/logwindow.cpp" line="22"/>
+        <source>Log - Universe %1</source>
+        <translation>Log - Universum %1</translation>
+    </message>
+    <message>
+        <location filename="../src/logwindow.cpp" line="40"/>
+        <source>Byte</source>
+        <translation>Byte</translation>
+    </message>
+    <message>
+        <location filename="../src/logwindow.cpp" line="44"/>
+        <source>Percent</source>
+        <translation>Prozent</translation>
+    </message>
+    <message>
+        <location filename="../src/logwindow.cpp" line="48"/>
+        <source>Hex</source>
+        <translation>Hex</translation>
+    </message>
+    <message>
+        <location filename="../src/logwindow.cpp" line="146"/>
+        <source>Source Found: %1 (%2)</source>
+        <translation>Quelle Gefunden: %1 (%2)</translation>
+    </message>
+    <message>
+        <location filename="../src/logwindow.cpp" line="154"/>
+        <source>Source Resumed: %1 (%2)</source>
+        <translation>Quelle Fortgesetzt: %1 (%2)</translation>
+    </message>
+    <message>
+        <location filename="../src/logwindow.cpp" line="162"/>
+        <source>Source Lost: %1 (%2)</source>
+        <translation>Quelle Verloren: %1 (%2)</translation>
+    </message>
+    <message>
+        <location filename="../src/logwindow.h" line="57"/>
+        <source>ISO8601 w/Ms</source>
+        <translation>ISO8601 mit Ms</translation>
+    </message>
+    <message>
+        <location filename="../src/logwindow.h" line="59"/>
+        <source>ISO8601</source>
+        <translation>ISO8601</translation>
+    </message>
+    <message>
+        <location filename="../src/logwindow.h" line="60"/>
+        <source>US 12Hour (sACNView 1)</source>
+        <translation>USA 12-Studen (sACNView 1)</translation>
+    </message>
+    <message>
+        <location filename="../src/logwindow.h" line="61"/>
+        <source>EU 12Hour</source>
+        <translation>EU 12 Stunden</translation>
+    </message>
+    <message>
+        <location filename="../src/logwindow.h" line="71"/>
+        <source>[Level1],[Levelx]...[Level512]</source>
+        <translation>[Niveau1],[Niveaux]...[Niveau512]</translation>
+    </message>
+    <message>
+        <location filename="../src/logwindow.h" line="72"/>
+        <source>[Chan]@[Level]</source>
+        <translation>[Kreis]@[Niveau]</translation>
+    </message>
+</context>
+<context>
+    <name>MDIMainWindow</name>
+    <message>
+        <location filename="../ui/mdimainwindow.ui" line="20"/>
+        <source>sACNView</source>
+        <translation>sACNView</translation>
+    </message>
+    <message>
+        <location filename="../ui/mdimainwindow.ui" line="125"/>
+        <source>Universe List</source>
+        <translation>Universenliste</translation>
+    </message>
+    <message>
+        <location filename="../ui/mdimainwindow.ui" line="149"/>
+        <location filename="../ui/mdimainwindow.ui" line="198"/>
+        <source>...</source>
+        <translation>...</translation>
+    </message>
+    <message>
+        <location filename="../ui/mdimainwindow.ui" line="166"/>
+        <source>Start at Universe</source>
+        <translation>Beginnen bei Universum</translation>
+    </message>
+    <message>
+        <location filename="../ui/mdimainwindow.ui" line="233"/>
+        <source>ScopeView</source>
+        <translation>Oszilloskopanzeige</translation>
+    </message>
+    <message>
+        <location filename="../ui/mdimainwindow.ui" line="236"/>
+        <source>&lt;html&gt;&lt;head/&gt;&lt;body&gt;&lt;p&gt;Opens an oscilloscope style view of the levels of a set of addresses over time&lt;/p&gt;&lt;/body&gt;&lt;/html&gt;</source>
+        <translation>Öffnet eine Ozilloskopanzeige, um die Niveaus von gewählten Adressen im Laufe der Zeit zu sehen</translation>
+    </message>
+    <message>
+        <location filename="../ui/mdimainwindow.ui" line="245"/>
+        <source>Snapshot</source>
+        <translation>Snapshot</translation>
+    </message>
+    <message>
+        <location filename="../ui/mdimainwindow.ui" line="248"/>
+        <source>&lt;html&gt;&lt;head/&gt;&lt;body&gt;&lt;p&gt;Opens a window allowing snapshot and playback of a universe of sACN levels&lt;/p&gt;&lt;/body&gt;&lt;/html&gt;</source>
+        <translation>Öffnet ein Fenster in dem Schnappschüsse eines Universums gespeichert und wiedergegeben werden können</translation>
+    </message>
+    <message>
+        <location filename="../ui/mdimainwindow.ui" line="257"/>
+        <source>Tranmsit</source>
+        <translation>Senden</translation>
+    </message>
+    <message>
+        <location filename="../ui/mdimainwindow.ui" line="260"/>
+        <source>&lt;html&gt;&lt;head/&gt;&lt;body&gt;&lt;p&gt;Opens a window allowing transmission of a universe of sACN&lt;/p&gt;&lt;/body&gt;&lt;/html&gt;</source>
+        <translation>Öffnet ein Fenster um ein sACN-Universum zu senden</translation>
+    </message>
+    <message>
+        <location filename="../ui/mdimainwindow.ui" line="269"/>
+        <source>Recieve</source>
+        <translation>Empfangen</translation>
+    </message>
+    <message>
+        <location filename="../ui/mdimainwindow.ui" line="272"/>
+        <source>View a universe of sACN</source>
+        <translation>Ein sACN-Universum sehen</translation>
+    </message>
+    <message>
+        <location filename="../ui/mdimainwindow.ui" line="284"/>
+        <source>Settings</source>
+        <translation>Einstellungen</translation>
+    </message>
+    <message>
+        <location filename="../ui/mdimainwindow.ui" line="287"/>
+        <source>Configure application settings</source>
+        <translation>Softwareeinstellungen konfigurieren</translation>
+    </message>
+    <message>
+        <location filename="../ui/mdimainwindow.ui" line="296"/>
+        <source>About</source>
+        <translation>Info</translation>
+    </message>
+    <message>
+        <location filename="../ui/mdimainwindow.ui" line="299"/>
+        <source>About sACNView</source>
+        <translation>Über sACNView</translation>
+    </message>
+    <message>
+        <location filename="../ui/mdimainwindow.ui" line="308"/>
+        <source>Send Multiple Universes</source>
+        <translation>Mehrere Universen senden</translation>
+    </message>
+    <message>
+        <location filename="../ui/mdimainwindow.ui" line="311"/>
+        <source>&lt;html&gt;&lt;head/&gt;&lt;body&gt;&lt;p&gt;Open a window allowing easy setup of multiple sources of sACN data at once&lt;/p&gt;&lt;/body&gt;&lt;/html&gt;</source>
+        <translation>Öffnet ein Fenster, um  mehrere sACN-Universen gleichzeitig zu senden</translation>
+    </message>
+    <message>
+        <location filename="../ui/mdimainwindow.ui" line="320"/>
+        <source>Playback</source>
+        <translation>Wiedergabe</translation>
+    </message>
+    <message>
+        <location filename="../ui/mdimainwindow.ui" line="323"/>
+        <source>&lt;html&gt;&lt;head/&gt;&lt;body&gt;&lt;p&gt;Playback data captured with Wireshark (or other tools that produce a PCAP file format). sACN Data will be played back with the same timing as when it was captured, allowing precise recreation of fades.&lt;/p&gt;&lt;/body&gt;&lt;/html&gt;</source>
+        <translation>Daten werden mit Wireshark erfasst (oder mit anderer Software, die eine PACP-Datei speichert). sACN Data wird mit ursprünglichem Timing wiedergegeben, um Überblendungen genau zu wiederholen</translation>
+    </message>
+</context>
+<context>
+    <name>MultiUniverse</name>
+    <message>
+        <location filename="../ui/multiuniverse.ui" line="14"/>
+        <source>Multi Universe Transmitter</source>
+        <translation>Multi-Universum-Sender</translation>
+    </message>
+    <message>
+        <location filename="../ui/multiuniverse.ui" line="40"/>
+        <source>Enabled</source>
+        <translation>Aktiviert</translation>
+    </message>
+    <message>
+        <location filename="../ui/multiuniverse.ui" line="45"/>
+        <source>Name</source>
+        <translation>Name</translation>
+    </message>
+    <message>
+        <location filename="../ui/multiuniverse.ui" line="50"/>
+        <source>Universe</source>
+        <translation>Universum</translation>
+    </message>
+    <message>
+        <location filename="../ui/multiuniverse.ui" line="55"/>
+        <source>Start Address</source>
+        <translation>Startadresse</translation>
+    </message>
+    <message>
+        <location filename="../ui/multiuniverse.ui" line="60"/>
+        <source>End Address</source>
+        <translation>Endadresse</translation>
+    </message>
+    <message>
+        <location filename="../ui/multiuniverse.ui" line="65"/>
+        <source>Effect</source>
+        <translation>Effekt</translation>
+    </message>
+    <message>
+        <location filename="../ui/multiuniverse.ui" line="70"/>
+        <source>Priority</source>
+        <translation>Priorität</translation>
+    </message>
+    <message>
+        <location filename="../ui/multiuniverse.ui" line="75"/>
+        <source>Control</source>
+        <translation>Kontrolle</translation>
+    </message>
+    <message>
+        <location filename="../ui/multiuniverse.ui" line="85"/>
+        <location filename="../ui/multiuniverse.ui" line="96"/>
+        <source>...</source>
+        <translation>...</translation>
+    </message>
+    <message>
+        <location filename="../src/multiuniverse.cpp" line="157"/>
+        <location filename="../src/multiuniverse.cpp" line="408"/>
+        <source>_%1</source>
+        <translation>_%1</translation>
+    </message>
+    <message>
+        <location filename="../src/multiuniverse.cpp" line="296"/>
+        <source>Slower</source>
+        <translation>Langsamer</translation>
+    </message>
+    <message>
+        <location filename="../src/multiuniverse.cpp" line="297"/>
+        <source>Faster</source>
+        <translation>Schneller</translation>
+    </message>
+    <message>
+        <location filename="../src/multiuniverse.cpp" line="318"/>
+        <source>EU Date Style</source>
+        <translation>EU Datumformat</translation>
+    </message>
+    <message>
+        <location filename="../src/multiuniverse.cpp" line="319"/>
+        <source>US Date Style</source>
+        <translation>USA Datumformat</translation>
+    </message>
+</context>
+<context>
+    <name>NICSelectDialog</name>
+    <message>
+        <location filename="../ui/nicselectdialog.ui" line="14"/>
+        <source>Select Network Interface</source>
+        <translation>Netzwerkkarte auswählen</translation>
+    </message>
+    <message>
+        <location filename="../ui/nicselectdialog.ui" line="20"/>
+        <source>Select a network interface on which to work with Streaming ACN.</source>
+        <translation>Wählen Sie die Netzwerkkarte die mir sACN arbeitet.</translation>
+    </message>
+    <message>
+        <location filename="../ui/nicselectdialog.ui" line="48"/>
+        <source>Work Offline</source>
+        <translation>Offline arbeiten</translation>
+    </message>
+    <message>
+        <location filename="../ui/nicselectdialog.ui" line="55"/>
+        <source>Select</source>
+        <translation>Wählen</translation>
+    </message>
+</context>
+<context>
+    <name>NewVersionDialog</name>
+    <message>
+        <location filename="../ui/newversiondialog.ui" line="14"/>
+        <source>New Version Available</source>
+        <translation>Neue Version verfügbar</translation>
+    </message>
+    <message>
+        <location filename="../ui/newversiondialog.ui" line="36"/>
+        <source>A new version of sACNView is available!</source>
+        <translation>Eine neue Version von sACNView ist jetzt verfügbar!</translation>
+    </message>
+    <message>
+        <location filename="../ui/newversiondialog.ui" line="56"/>
+        <source>sACNView x is available (you have x). Would you like to update?</source>
+        <translation>sACNView x ist verfügbar (Sie haben x).Möchten Sie aktualisieren?</translation>
+    </message>
+    <message>
+        <location filename="../ui/newversiondialog.ui" line="69"/>
+        <source>Release notes:</source>
+        <translation>Versionshinweise:</translation>
+    </message>
+    <message>
+        <location filename="../ui/newversiondialog.ui" line="104"/>
+        <source>Remind me later</source>
+        <translation>Erinner mich später</translation>
+    </message>
+    <message>
+        <location filename="../ui/newversiondialog.ui" line="114"/>
+        <source>Install update</source>
+        <translation>Update installieren</translation>
+    </message>
+    <message>
+        <location filename="../ui/newversiondialog.ui" line="136"/>
+        <source>Downloading Update</source>
+        <translation>Update wird heruntergeladen</translation>
+    </message>
+    <message>
+        <location filename="../ui/newversiondialog.ui" line="159"/>
+        <location filename="../src/versioncheck.cpp" line="51"/>
+        <source>Downloading %1 from %2</source>
+        <translation>Herunterladen %1 von %2</translation>
+    </message>
+    <message>
+        <location filename="../ui/newversiondialog.ui" line="225"/>
+        <source>Cancel download</source>
+        <translation>Download stornieren</translation>
+    </message>
+    <message>
+        <location filename="../ui/newversiondialog.ui" line="235"/>
+        <source>Exit and install</source>
+        <translation>Beenden und installieren</translation>
+    </message>
+    <message>
+        <location filename="../src/versioncheck.cpp" line="38"/>
+        <source>sACNView %1 is available (you have %2). Would you like to download it now?</source>
+        <translation>sACNView %1 ist verfügbar (Sie haben %2).Möchten Sie es jetzt herunterladen?</translation>
+    </message>
+    <message>
+        <location filename="../src/versioncheck.cpp" line="77"/>
+        <source>Could not open file %1 to save - please download and install manually</source>
+        <translation>Datei %1 konnte nicht geöffnet werden. Bitte laden Sie sie manuell herunter</translation>
+    </message>
+    <message>
+        <location filename="../src/versioncheck.cpp" line="93"/>
+        <source>%1 of %2 bytes</source>
+        <translation>%1 von %2 bytes</translation>
+    </message>
+    <message>
+        <location filename="../src/versioncheck.cpp" line="122"/>
+        <source>Error downloading : please try again</source>
+        <translation>Download-Error: bitte nochmal probieren</translation>
+    </message>
+    <message>
+        <location filename="../src/versioncheck.cpp" line="150"/>
+        <source>Couldn&apos;t Run Installer</source>
+        <translation>Installer konnte nicht laufen</translation>
+    </message>
+    <message>
+        <location filename="../src/versioncheck.cpp" line="150"/>
+        <source>Unable to run installer - please run %1</source>
+        <translation>Installer kann nicht laufen - bitte starten Sie %1</translation>
+    </message>
+</context>
+<context>
+    <name>PcapPlayback</name>
+    <message>
+        <location filename="../ui/pcapplayback.ui" line="26"/>
+        <location filename="../src/pcapplayback.cpp" line="177"/>
+        <source>PCap Playback</source>
+        <translation>PCap-Wiedergabe</translation>
+    </message>
+    <message>
+        <location filename="../ui/pcapplayback.ui" line="42"/>
+        <source>File</source>
+        <translation>Datei</translation>
+    </message>
+    <message>
+        <location filename="../ui/pcapplayback.ui" line="67"/>
+        <source>Open</source>
+        <translation>Öffnen</translation>
+    </message>
+    <message>
+        <location filename="../ui/pcapplayback.ui" line="76"/>
+        <source>sACN Packets</source>
+        <translation>sACN-Pakete</translation>
+    </message>
+    <message>
+        <location filename="../ui/pcapplayback.ui" line="95"/>
+        <source>Total Time</source>
+        <translation>Gesamte Zeit</translation>
+    </message>
+    <message>
+        <location filename="../ui/pcapplayback.ui" line="125"/>
+        <source>Playback</source>
+        <translation>Wiedergabe</translation>
+    </message>
+    <message>
+        <location filename="../ui/pcapplayback.ui" line="140"/>
+        <source>%v / %m Packets</source>
+        <translation>%v / %m Paketen</translation>
+    </message>
+    <message>
+        <location filename="../ui/pcapplayback.ui" line="161"/>
+        <source>Play</source>
+        <translation>Spielen</translation>
+    </message>
+    <message>
+        <location filename="../ui/pcapplayback.ui" line="177"/>
+        <source>Reset</source>
+        <translation>Reset</translation>
+    </message>
+    <message>
+        <location filename="../ui/pcapplayback.ui" line="195"/>
+        <source>Loop Playback?</source>
+        <translation>Wiedergabe im Kreis?</translation>
+    </message>
+    <message>
+        <location filename="../src/pcapplayback.cpp" line="59"/>
+        <source>Open Capture</source>
+        <translation>Erfassung öffnen</translation>
+    </message>
+    <message>
+        <location filename="../src/pcapplayback.cpp" line="61"/>
+        <source>PCap Files (*.pcap);; PCapNG Files (*.pcapng);; All files (*.*)</source>
+        <translation>PCap Dateien (*.pcap);; PCapNG Dateien (*.pcapng);; All Dateien (*.*)</translation>
+    </message>
+    <message>
+        <location filename="../src/pcapplayback.cpp" line="73"/>
+        <source>Error opening %1
+%2</source>
+        <translation>Fehler beim Öffnen %1 %2</translation>
+    </message>
+    <message>
+        <location filename="../src/pcapplayback.cpp" line="84"/>
+        <source>Error opening %1
+pcap_compile failed</source>
+        <translation>Fehler beim Öffnen %1 pcap_compile Fehler</translation>
+    </message>
+    <message>
+        <location filename="../src/pcapplayback.cpp" line="89"/>
+        <source>Error opening %1
+pcap_setfilter failed</source>
+        <translation>Fehler beim Öffnen %1 pcap_setfilter Fehler</translation>
+    </message>
+</context>
+<context>
+    <name>PreferencesDialog</name>
+    <message>
+        <location filename="../ui/preferencesdialog.ui" line="20"/>
+        <source>Preferences</source>
+        <translation>Einstellungen</translation>
+    </message>
+    <message>
+        <location filename="../ui/preferencesdialog.ui" line="41"/>
+        <source>Language*</source>
+        <translation>Sprache*</translation>
+    </message>
+    <message>
+        <location filename="../ui/preferencesdialog.ui" line="165"/>
+        <source>Network Interface*</source>
+        <translation>Netzwerkkarte*</translation>
+    </message>
+    <message>
+        <location filename="../ui/preferencesdialog.ui" line="177"/>
+        <source>Listen on all interfaces (Send only on below)</source>
+        <translation>Auf alle Netzwerkkarten hören (nur auf folgenden senden)</translation>
+    </message>
+    <message>
+        <location filename="../ui/preferencesdialog.ui" line="65"/>
+        <source>Display Options</source>
+        <translation>Anzeigeeinstellungen</translation>
+    </message>
+    <message>
+        <location filename="../ui/preferencesdialog.ui" line="135"/>
+        <source>Theme*</source>
+        <translation>Motiv*</translation>
+    </message>
+    <message>
+        <location filename="../ui/preferencesdialog.ui" line="122"/>
+        <source>Restore windows on application restart</source>
+        <translation>Bei Neustart Fenster wiederherstellen</translation>
+    </message>
+    <message>
+        <location filename="../ui/preferencesdialog.ui" line="109"/>
+        <source>Hexadecimal (00-FF)</source>
+        <translation>Hexadezimal (00-FF)</translation>
+    </message>
+    <message>
+        <location filename="../ui/preferencesdialog.ui" line="96"/>
+        <source>Percent (0-100)</source>
+        <translation>Prozent (0-100)</translation>
+    </message>
+    <message>
+        <source>Language</source>
+        <translation type="vanished">Sprache</translation>
+    </message>
+    <message>
+        <location filename="../ui/preferencesdialog.ui" line="83"/>
+        <source>Decimal (0-255)</source>
+        <translation>Dezimal (0-255)</translation>
+    </message>
+    <message>
+        <location filename="../ui/preferencesdialog.ui" line="197"/>
+        <source>Recieve Options</source>
+        <translation>Empfangseinstellungen</translation>
+    </message>
+    <message>
+        <location filename="../ui/preferencesdialog.ui" line="215"/>
+        <source>Display Blind/Visualizer Data</source>
+        <translation>Blind/Visualizer-Info Anzeigen</translation>
+    </message>
+    <message>
+        <location filename="../ui/preferencesdialog.ui" line="228"/>
+        <source>Display sources with no DMX Data*</source>
+        <translation>Quellen anzeigen, wo kein DMX Data vorhanden ist*</translation>
+    </message>
+    <message>
+        <location filename="../ui/preferencesdialog.ui" line="257"/>
+        <source>Transmit Options</source>
+        <translation>Sendeeinstellungen</translation>
+    </message>
+    <message>
+        <location filename="../ui/preferencesdialog.ui" line="269"/>
+        <source>Default Source Name</source>
+        <translation>Standard Quellenname</translation>
+    </message>
+    <message>
+        <location filename="../ui/preferencesdialog.ui" line="300"/>
+        <source>Allow rates to exceed E1.11 (E1.31:2016 6.6.1)*</source>
+        <translation>Datenraten dürfen E1.11 (E1.31:2016 6.6.1) überschreiten</translation>
+    </message>
+    <message>
+        <location filename="../ui/preferencesdialog.ui" line="313"/>
+        <source>Stop transmitting sACN after</source>
+        <translation>sACN-Sendung unterbrechen nach</translation>
+    </message>
+    <message>
+        <location filename="../ui/preferencesdialog.ui" line="355"/>
+        <source>Hours</source>
+        <translation>Stunden</translation>
+    </message>
+    <message>
+        <location filename="../ui/preferencesdialog.ui" line="393"/>
+        <source>Minutes</source>
+        <translation>Minuten</translation>
+    </message>
+    <message>
+        <location filename="../ui/preferencesdialog.ui" line="431"/>
+        <source>Seconds</source>
+        <translation>Sekunden</translation>
+    </message>
+    <message>
+        <location filename="../ui/preferencesdialog.ui" line="478"/>
+        <source>*Application restart required on change  </source>
+        <translation>*Bei Einstellungsänderung Neustart erforderlich  </translation>
+    </message>
+    <message>
+        <location filename="../src/preferencesdialog.cpp" line="180"/>
+        <source>Restart requied</source>
+        <translation>Neustart erforderlich</translation>
+    </message>
+    <message>
+        <location filename="../src/preferencesdialog.cpp" line="181"/>
+        <source>To apply these preferences, you will need to restart the application. 
+sACNView will now close and restart</source>
+        <translation>Um diese Einstellungen zu speichern, müssen Sie die Software neustarten.
+sACNView wird jezt schließen und neustarten</translation>
+    </message>
+</context>
+<context>
+    <name>QObject</name>
+    <message>
+        <source>This binary is intended for Windows XP only
+There are major issues mixed IPv4 and IPv6 enviroments
+
+Please ensure IPv6 is disabled</source>
+        <translation type="vanished">Diese Binärdatei ist nur for Windows XP beabsichtigt
+Es gibt große Probleme mit gemischten IPv4 und IPv6 Umgebungen
+
+Bitte sorgen Sie dafür, dass IPv6 deaktiviert ist</translation>
+    </message>
+    <message>
+        <location filename="../src/main.cpp" line="82"/>
+        <source>This binary is intended for Windows XP only
+There are major issues mixed IPv4 and IPv6 enviroments
+
+Please ensure IPv6 is disabled</source>
+        <translation type="unfinished"></translation>
+    </message>
+    <message>
+        <location filename="../src/main.cpp" line="86"/>
+        <source>This binary is intended for Windows XP only</source>
+        <translation>Diese Binärdatei ist nur for Windows XP beabsichtig</translation>
+    </message>
+    <message>
+        <location filename="../src/main.cpp" line="143"/>
+        <source>Selected interface: %1</source>
+        <translation>Gewählte Netzwerkkarte: %1</translation>
+    </message>
+    <message>
+        <location filename="../src/main.cpp" line="159"/>
+        <source>Incoming connections to this application are blocked by the firewall</source>
+        <translation>Eingehende Verbindungen mit dieser Software werden durch eine Firewall blockiert</translation>
+    </message>
+    <message>
+        <location filename="../src/main.cpp" line="163"/>
+        <source>Incoming connections to this application are restricted by the firewall</source>
+        <translation>Eingehende Verbindungen mit dieser Software werden durch eine Firewall beschränkt</translation>
+    </message>
+    <message>
+        <source>This binary is intended for Windows XP only
+This feature is unavailable</source>
+        <translation type="vanished">Diese Binärdatei ist nur for Windows XP beabsichtigt
+Diese Eigenschaft ist nicht verfügbar</translation>
+    </message>
+    <message>
+        <location filename="../src/commandline.h" line="17"/>
+        <source>THRU</source>
+        <translation>BIS</translation>
+    </message>
+    <message>
+        <location filename="../src/commandline.h" line="18"/>
+        <source>AT</source>
+        <translation>AT</translation>
+    </message>
+    <message>
+        <location filename="../src/commandline.h" line="19"/>
+        <source>FULL</source>
+        <translation>VOLL</translation>
+    </message>
+    <message>
+        <location filename="../src/commandline.h" line="20"/>
+        <source>CLEAR</source>
+        <translation>LÖSCHEN</translation>
+    </message>
+    <message>
+        <location filename="../src/commandline.h" line="21"/>
+        <source>AND</source>
+        <translation>UND</translation>
+    </message>
+    <message>
+        <location filename="../src/commandline.h" line="23"/>
+        <source>Error - syntax error</source>
+        <translation>Fehler - Syntax-Fehler</translation>
+    </message>
+    <message>
+        <location filename="../src/commandline.h" line="24"/>
+        <source>Error - number out of range</source>
+        <translation>Fehler - Nummer außerhalb Bereichs</translation>
+    </message>
+    <message>
+        <location filename="../src/commandline.h" line="25"/>
+        <source>Error - no selection</source>
+        <translation>Fehler - nichts gewählt</translation>
+    </message>
+    <message>
+        <location filename="../src/sacn/sacneffectengine.h" line="48"/>
+        <source>Manual</source>
+        <translation>Manuell</translation>
+    </message>
+    <message>
+        <location filename="../src/sacn/sacneffectengine.h" line="49"/>
+        <source>Ramp</source>
+        <translation>Rampe</translation>
+    </message>
+    <message>
+        <location filename="../src/sacn/sacneffectengine.h" line="50"/>
+        <source>Sinewave</source>
+        <translation>Sinusoid</translation>
+    </message>
+    <message>
+        <location filename="../src/sacn/sacneffectengine.h" line="51"/>
+        <source>Chase (Snap)</source>
+        <translation>Lauflicht (Cut)</translation>
+    </message>
+    <message>
+        <location filename="../src/sacn/sacneffectengine.h" line="52"/>
+        <source>Chase (Ramp)</source>
+        <translation>Lauflicht (Rampe)</translation>
+    </message>
+    <message>
+        <location filename="../src/sacn/sacneffectengine.h" line="53"/>
+        <source>Chase (Sine)</source>
+        <translation>Lauflicht (Sinus)</translation>
+    </message>
+    <message>
+        <location filename="../src/sacn/sacneffectengine.h" line="54"/>
+        <source>Vertical Bars</source>
+        <translation>Senkrechte Barren</translation>
+    </message>
+    <message>
+        <location filename="../src/sacn/sacneffectengine.h" line="55"/>
+        <source>Horizontal Bars</source>
+        <translation>Waagerechte Barren</translation>
+    </message>
+    <message>
+        <location filename="../src/sacn/sacneffectengine.h" line="56"/>
+        <source>Text</source>
+        <translation>Text</translation>
+    </message>
+    <message>
+        <location filename="../src/sacn/sacneffectengine.h" line="57"/>
+        <source>Date</source>
+        <translation>Datum</translation>
+    </message>
+    <message>
+        <source>Failed to start logging to file
+Error %1</source>
+        <translation type="vanished">Felher bei Dateilogerstellung
+Fehler %1</translation>
+    </message>
+    <message>
+        <location filename="../src/preferences.h" line="73"/>
+        <source>Light Theme</source>
+        <translation type="unfinished"></translation>
+    </message>
+    <message>
+        <location filename="../src/preferences.h" line="74"/>
+        <source>Dark Theme</source>
+        <translation type="unfinished"></translation>
+    </message>
+    <message>
+        <location filename="../src/universeview.cpp" line="32"/>
+        <source>Online</source>
+        <translation type="unfinished">Online</translation>
+    </message>
+    <message>
+        <location filename="../src/universeview.cpp" line="33"/>
+        <source>Offline</source>
+        <translation type="unfinished"></translation>
+    </message>
+    <message>
+        <location filename="../src/universeview.cpp" line="41"/>
+        <source>Draft</source>
+        <translation type="unfinished">Draft</translation>
+    </message>
+    <message>
+        <location filename="../src/universeview.cpp" line="43"/>
+        <source>Release</source>
+        <translation type="unfinished"></translation>
+    </message>
+    <message>
+        <location filename="../src/universeview.cpp" line="46"/>
+        <source>Unknown</source>
+        <translation type="unfinished">Unbekennt</translation>
+    </message>
+    <message>
+        <location filename="../src/logwindow.cpp" line="255"/>
+        <source>Failed to start logging to file
+Error %1</source>
+        <translation type="unfinished"></translation>
+    </message>
+    <message>
+        <location filename="../src/xpwarning.h" line="14"/>
+        <source>This binary is intended for Windows XP only
+This feature is unavailable</source>
+        <translation type="unfinished"></translation>
+    </message>
+</context>
+<context>
+    <name>ScopeWindow</name>
+    <message>
+        <location filename="../ui/scopewindow.ui" line="20"/>
+        <location filename="../ui/scopewindow.ui" line="54"/>
+        <source>Scope</source>
+        <translation>Oszilloskop</translation>
+    </message>
+    <message>
+        <location filename="../ui/scopewindow.ui" line="62"/>
+        <source>Stop</source>
+        <translation>Stop</translation>
+    </message>
+    <message>
+        <location filename="../ui/scopewindow.ui" line="69"/>
+        <source>Start</source>
+        <translation>Start</translation>
+    </message>
+    <message>
+        <location filename="../ui/scopewindow.ui" line="78"/>
+        <source>Timebase</source>
+        <translation>Zeitbasis</translation>
+    </message>
+    <message>
+        <location filename="../ui/scopewindow.ui" line="91"/>
+        <source>1000 ms/div</source>
+        <translation>1000 ms/div</translation>
+    </message>
+    <message>
+        <location filename="../ui/scopewindow.ui" line="101"/>
+        <location filename="../ui/scopewindow.ui" line="238"/>
+        <source>Trigger</source>
+        <translation>Trigger</translation>
+    </message>
+    <message>
+        <location filename="../ui/scopewindow.ui" line="107"/>
+        <source>Trigger Level:</source>
+        <translation>Triggerniveau:</translation>
+    </message>
+    <message>
+        <location filename="../ui/scopewindow.ui" line="128"/>
+        <source>Free Run</source>
+        <translation>Freilaufend</translation>
+    </message>
+    <message>
+        <location filename="../ui/scopewindow.ui" line="133"/>
+        <source>Rising Edge</source>
+        <translation>Steigende Flanke</translation>
+    </message>
+    <message>
+        <location filename="../ui/scopewindow.ui" line="138"/>
+        <source>Falling Edge</source>
+        <translation>Fallende Flanke</translation>
+    </message>
+    <message>
+        <location filename="../ui/scopewindow.ui" line="146"/>
+        <source>Trigger Delay:</source>
+        <translation>Triggerverzögerung:</translation>
+    </message>
+    <message>
+        <location filename="../ui/scopewindow.ui" line="162"/>
+        <source>ms</source>
+        <translation>ms</translation>
+    </message>
+    <message>
+        <location filename="../ui/scopewindow.ui" line="178"/>
+        <source>Channels</source>
+        <translation>Kreise</translation>
+    </message>
+    <message>
+        <location filename="../ui/scopewindow.ui" line="203"/>
+        <location filename="../ui/scopewindow.ui" line="208"/>
+        <location filename="../ui/scopewindow.ui" line="213"/>
+        <source>New Row</source>
+        <translation>Neue Zeile</translation>
+    </message>
+    <message>
+        <location filename="../ui/scopewindow.ui" line="218"/>
+        <source>Universe</source>
+        <translation>Universum</translation>
+    </message>
+    <message>
+        <location filename="../ui/scopewindow.ui" line="223"/>
+        <source>Address</source>
+        <translation>Adresse</translation>
+    </message>
+    <message>
+        <location filename="../ui/scopewindow.ui" line="228"/>
+        <source>Enabled</source>
+        <translation>Aktiviert</translation>
+    </message>
+    <message>
+        <location filename="../ui/scopewindow.ui" line="233"/>
+        <source>Colour</source>
+        <translation>Farbe</translation>
+    </message>
+    <message>
+        <location filename="../ui/scopewindow.ui" line="243"/>
+        <source>16-Bit</source>
+        <translation>16-bit</translation>
+    </message>
+    <message>
+        <location filename="../ui/scopewindow.ui" line="248"/>
+        <location filename="../ui/scopewindow.ui" line="253"/>
+        <location filename="../ui/scopewindow.ui" line="258"/>
+        <location filename="../ui/scopewindow.ui" line="263"/>
+        <location filename="../ui/scopewindow.ui" line="268"/>
+        <location filename="../ui/scopewindow.ui" line="273"/>
+        <location filename="../ui/scopewindow.ui" line="278"/>
+        <location filename="../ui/scopewindow.ui" line="283"/>
+        <location filename="../ui/scopewindow.ui" line="288"/>
+        <location filename="../ui/scopewindow.ui" line="293"/>
+        <location filename="../ui/scopewindow.ui" line="298"/>
+        <location filename="../ui/scopewindow.ui" line="303"/>
+        <source>1</source>
+        <translation>1</translation>
+    </message>
+    <message>
+        <location filename="../ui/scopewindow.ui" line="313"/>
+        <source>Add</source>
+        <translation>Hinzufügen</translation>
+    </message>
+    <message>
+        <location filename="../ui/scopewindow.ui" line="320"/>
+        <source>Remove</source>
+        <translation>Entfernen</translation>
+    </message>
+    <message>
+        <location filename="../src/scopewindow.cpp" line="99"/>
+        <source>%1 ms/div</source>
+        <translation>%1 ms/div</translation>
+    </message>
+    <message>
+        <location filename="../src/scopewindow.cpp" line="101"/>
+        <source>%1 s/div</source>
+        <translation>%1 s/div</translation>
+    </message>
+    <message>
+        <location filename="../src/scopewindow.cpp" line="136"/>
+        <location filename="../src/scopewindow.cpp" line="261"/>
+        <location filename="../src/scopewindow.cpp" line="274"/>
+        <source>Yes</source>
+        <translation>Ja</translation>
+    </message>
+    <message>
+        <location filename="../src/scopewindow.cpp" line="158"/>
+        <location filename="../src/scopewindow.cpp" line="266"/>
+        <location filename="../src/scopewindow.cpp" line="279"/>
+        <source>No</source>
+        <translation>Nein</translation>
+    </message>
+</context>
+<context>
+    <name>Snapshot</name>
+    <message>
+        <location filename="../ui/snapshot.ui" line="14"/>
+        <source>Snapshot</source>
+        <translation>Snapshot</translation>
+    </message>
+    <message>
+        <location filename="../ui/snapshot.ui" line="36"/>
+        <source>Universe</source>
+        <translation>Universum</translation>
+    </message>
+    <message>
+        <location filename="../ui/snapshot.ui" line="41"/>
+        <source>Priority</source>
+        <translation>Priorität</translation>
+    </message>
+    <message>
+        <location filename="../ui/snapshot.ui" line="51"/>
+        <location filename="../ui/snapshot.ui" line="68"/>
+        <source>...</source>
+        <translation>...</translation>
+    </message>
+    <message>
+        <location filename="../ui/snapshot.ui" line="94"/>
+        <source>Taking Snapshot in</source>
+        <translation>Snapshot wird genommen in</translation>
+    </message>
+    <message>
+        <location filename="../ui/snapshot.ui" line="115"/>
+        <source>5</source>
+        <translation>5</translation>
+    </message>
+    <message>
+        <location filename="../ui/snapshot.ui" line="131"/>
+        <source>Take Snapshot</source>
+        <translation>Snapshot nehmen</translation>
+    </message>
+    <message>
+        <location filename="../ui/snapshot.ui" line="157"/>
+        <location filename="../src/snapshot.cpp" line="95"/>
+        <location filename="../src/snapshot.cpp" line="119"/>
+        <location filename="../src/snapshot.cpp" line="137"/>
+        <source>Play Back Snapshot</source>
+        <translation>Snapshot wiedergeben</translation>
+    </message>
+    <message>
+        <location filename="../ui/snapshot.ui" line="183"/>
+        <source>Replay Last Snapshot</source>
+        <translation>Letzten Snapshot wiedergeben</translation>
+    </message>
+    <message>
+        <location filename="../src/snapshot.cpp" line="97"/>
+        <source>Add the universes you want to capture, then press Snapshot to capture a look</source>
+        <translation>Fügen Sie die Universen hinzu, die Sie erfassen wollen, und drücken Sie dann auf Snapshot um eine Szene zu erfassen</translation>
+    </message>
+    <message>
+        <location filename="../src/snapshot.cpp" line="117"/>
+        <source>Capturing snapshot in...</source>
+        <translation>Snapshot wird erfasst in...</translation>
+    </message>
+    <message>
+        <location filename="../src/snapshot.cpp" line="136"/>
+        <source>Press Play to playback snapshot</source>
+        <translation>Drücken Sie auf Play, um einen Snapshot wiederzugeben</translation>
+    </message>
+    <message>
+        <location filename="../src/snapshot.cpp" line="154"/>
+        <source>Playing Back Data</source>
+        <translation>Daten werden wiedergeben</translation>
+    </message>
+    <message>
+        <location filename="../src/snapshot.cpp" line="157"/>
+        <source>Stop Playback</source>
+        <translation>Playback unterbrechen</translation>
+    </message>
+    <message>
+        <location filename="../src/snapshot.cpp" line="256"/>
+        <source> - Snapshot</source>
+        <translation> - Snapshot</translation>
+    </message>
+</context>
+<context>
+    <name>TranslationDialog</name>
+    <message>
+        <location filename="translationdialog.ui" line="42"/>
+        <source>Select Language</source>
+        <translation>Sprache wählen</translation>
+    </message>
+    <message>
+        <source>OK</source>
+        <translatorcomment>Ok</translatorcomment>
+        <translation type="vanished">OK</translation>
+    </message>
+    <message>
+        <source>Apply</source>
+        <translation type="vanished">Anwenden</translation>
+    </message>
+</context>
+<context>
+    <name>UniverseView</name>
+    <message>
+        <location filename="../ui/universeview.ui" line="14"/>
+        <source>Universe View</source>
+        <translation>Univerzenanzeige</translation>
+    </message>
+    <message>
+        <location filename="../ui/universeview.ui" line="65"/>
+        <source>Universe</source>
+        <translation>Universum</translation>
+    </message>
+    <message>
+        <location filename="../ui/universeview.ui" line="97"/>
+        <source>Start reception of sACN</source>
+        <translation>sACN-Empfang starten</translation>
+    </message>
+    <message>
+        <location filename="../ui/universeview.ui" line="100"/>
+        <location filename="../ui/universeview.ui" line="114"/>
+        <source>...</source>
+        <translation>...</translation>
+    </message>
+    <message>
+        <location filename="../ui/universeview.ui" line="111"/>
+        <source>Pause reception of sACN</source>
+        <translation>sACN-Empfang unterbrechen</translation>
+    </message>
+    <message>
+        <location filename="../ui/universeview.ui" line="133"/>
+        <source>Show Channel Priorities</source>
+        <translation>Kreisprioritäten anzeigen</translation>
+    </message>
+    <message>
+        <location filename="../ui/universeview.ui" line="149"/>
+        <location filename="../src/universeview.cpp" line="384"/>
+        <source>Start Flicker Finder</source>
+        <translation>Flicker Finder starten</translation>
+    </message>
+    <message>
+        <source>Start Log to File</source>
+        <translation type="vanished">Dateilog starten</translation>
+    </message>
+    <message>
+        <source>Open Log Window</source>
+        <translation type="vanished">Logfenster öffnen</translation>
+    </message>
+    <message>
+        <location filename="../ui/universeview.ui" line="162"/>
+        <source>Open Logging Window</source>
+        <translation>Log-Fenster öffnen</translation>
+    </message>
+    <message>
+        <location filename="../ui/universeview.ui" line="218"/>
+        <source>New Row</source>
+        <translation>Neue Zeile</translation>
+    </message>
+    <message>
+        <location filename="../ui/universeview.ui" line="223"/>
+        <source>Name</source>
+        <translation>Name</translation>
+    </message>
+    <message>
+        <location filename="../ui/universeview.ui" line="228"/>
+        <source>CID</source>
+        <translation>CID</translation>
+    </message>
+    <message>
+        <location filename="../ui/universeview.ui" line="233"/>
+        <source>Priority</source>
+        <translation>Priorität</translation>
+    </message>
+    <message>
+        <location filename="../ui/universeview.ui" line="238"/>
+        <source>Preview</source>
+        <translation>Vorschau</translation>
+    </message>
+    <message>
+        <location filename="../ui/universeview.ui" line="243"/>
+        <source>IP Address</source>
+        <translation>IP-Adresse</translation>
+    </message>
+    <message>
+        <location filename="../ui/universeview.ui" line="248"/>
+        <source>FPS</source>
+        <translation>FPS</translation>
+    </message>
+    <message>
+        <location filename="../ui/universeview.ui" line="253"/>
+        <source>SeqErr</source>
+        <translation>SeqErr</translation>
+    </message>
+    <message>
+        <location filename="../ui/universeview.ui" line="258"/>
+        <source>Jumps</source>
+        <translation>Sprünge</translation>
+    </message>
+    <message>
+        <location filename="../ui/universeview.ui" line="263"/>
+        <source>Online</source>
+        <translation>Online</translation>
+    </message>
+    <message>
+        <location filename="../ui/universeview.ui" line="268"/>
+        <source>Ver</source>
+        <translation>Vers.</translation>
+    </message>
+    <message>
+        <location filename="../ui/universeview.ui" line="273"/>
+        <source>Per-Address</source>
+        <translation>Per-Adresse</translation>
+    </message>
+    <message>
+        <source>Errors binding to interface
+
+Results will be inaccurate
+Possible reasons include permission issues
+or other applications
+
+See diagnostics for more info</source>
+        <translation type="vanished">Fehler bei der Schnittstellenbindung
+
+Resultate werden ungenau sein
+Mögliche Gründe: Genehmigungsprobleme
+oder andere Software
+
+Siehe Diagnostik für weitere Details</translation>
+    </message>
+    <message>
+        <location filename="../src/universeview.cpp" line="147"/>
+        <source>N/A</source>
+        <translation>N/A</translation>
+    </message>
+    <message>
+        <location filename="../src/universeview.cpp" line="149"/>
+        <location filename="../src/universeview.cpp" line="170"/>
+        <source>Yes</source>
+        <translation>Ja</translation>
+    </message>
+    <message>
+        <location filename="../src/universeview.cpp" line="149"/>
+        <location filename="../src/universeview.cpp" line="170"/>
+        <source>No</source>
+        <translation>Nein</translation>
+    </message>
+    <message>
+        <location filename="../src/universeview.cpp" line="167"/>
+        <source>No DMX</source>
+        <translation>Kein DMX</translation>
+    </message>
+    <message>
+        <source>Reset</source>
+        <translation type="vanished">Reset</translation>
+    </message>
+    <message>
+        <source>Stop Log to File</source>
+        <translation type="vanished">Dateilog unterbrechen</translation>
+    </message>
+    <message>
+        <location filename="../src/universeview.cpp" line="118"/>
+        <source>Errors binding to interface
+
+Results will be inaccurate
+Possible reasons include permission issues
+or other applications
+
+See diagnostics for more info</source>
+        <translation type="unfinished"></translation>
+    </message>
+    <message>
+        <location filename="../src/universeview.cpp" line="323"/>
+        <source>Address : %1
+</source>
+        <translation>Adresse : %1
+</translation>
+    </message>
+    <message>
+        <location filename="../src/universeview.cpp" line="334"/>
+        <source>Winning Source : %1 @ %2 (Priority %3)</source>
+        <translation>Gewinnende Quelle : %1 @ %2 (Priorität %3)</translation>
+    </message>
+    <message>
+        <location filename="../src/universeview.cpp" line="346"/>
+        <source>
+Other Source : %1 @ %2 (Priority %3)</source>
+        <translation>
+Andere Quellen : %1 @ %2 (Priorität %3)</translation>
+    </message>
+    <message>
+        <location filename="../src/universeview.cpp" line="355"/>
+        <source>No Sources</source>
+        <translation>Keine Quellen</translation>
+    </message>
+    <message>
+        <location filename="../src/universeview.cpp" line="395"/>
+        <source>Stop Flicker Finder</source>
+        <translation>Flicker Finder unterbrechen</translation>
+    </message>
+</context>
+<context>
+    <name>aboutDialog</name>
+    <message>
+        <location filename="../ui/aboutdialog.ui" line="20"/>
+        <source>About sACN View</source>
+        <translation>Über sACN View</translation>
+    </message>
+    <message>
+        <location filename="../ui/aboutdialog.ui" line="100"/>
+        <source>sACN View</source>
+        <translation>sACN View</translation>
+    </message>
+    <message>
+        <location filename="../ui/aboutdialog.ui" line="118"/>
+        <source>date</source>
+        <translation>Datum</translation>
+    </message>
+    <message>
+        <location filename="../ui/aboutdialog.ui" line="134"/>
+        <source>Authors:</source>
+        <translation>Autoren:</translation>
+    </message>
+    <message>
+        <location filename="../ui/aboutdialog.ui" line="150"/>
+        <source>Date:</source>
+        <translation>Datum:</translation>
+    </message>
+    <message>
+        <location filename="../ui/aboutdialog.ui" line="201"/>
+        <source>Version:</source>
+        <translation>Version:</translation>
+    </message>
+    <message>
+        <location filename="../ui/aboutdialog.ui" line="182"/>
+        <location filename="../ui/aboutdialog.ui" line="230"/>
+        <source>name</source>
+        <translation>name</translation>
+    </message>
+    <message>
+        <location filename="../ui/aboutdialog.ui" line="166"/>
+        <source>#</source>
+        <translation>#</translation>
+    </message>
+    <message>
+        <location filename="../ui/aboutdialog.ui" line="217"/>
+        <source>Translators:</source>
+        <translation>Übersetzer:</translation>
+    </message>
+    <message>
+        <location filename="../ui/aboutdialog.ui" line="247"/>
+        <source>license-info</source>
+        <translation></translation>
+    </message>
+    <message>
+        <location filename="../ui/aboutdialog.ui" line="266"/>
+        <source>qt-info</source>
+        <translation></translation>
+    </message>
+    <message>
+        <location filename="../ui/aboutdialog.ui" line="285"/>
+        <source>libs-info</source>
+        <translation></translation>
+    </message>
+    <message>
+        <location filename="../ui/aboutdialog.ui" line="309"/>
+        <source>Diagnostics</source>
+        <translation>Diagnostik</translation>
+    </message>
+    <message>
+        <location filename="../src/aboutdialog.cpp" line="57"/>
+        <source>This application is provided under the &lt;a href=&quot;http://www.apache.org/licenses/LICENSE-2.0&quot;&gt;Apache License, version 2.0&lt;/a&gt;</source>
+        <translation>Diese Software wird unter &lt;a href=&quot;http://www.apache.org/licenses/LICENSE-2.0&quot;&gt;Apache License, version 2.0&lt;/a&gt; zur Verfügung gestellt</translation>
+    </message>
+    <message>
+        <location filename="../src/aboutdialog.cpp" line="59"/>
+        <source>This application uses the Qt Library, version %1, licensed under the &lt;a href=&quot;http://www.gnu.org/licenses/lgpl.html&quot;&gt;GNU LGPL&lt;/a&gt;</source>
+        <translation>Diese Software verwendet die Qt Bibliothek, Version %1, lizenziert unter &lt;a href=&quot;http://www.gnu.org/licenses/lgpl.html&quot;&gt;GNU LGPL&lt;/a&gt;</translation>
+    </message>
+    <message>
+        <location filename="../src/aboutdialog.cpp" line="109"/>
+        <source>Universe %1</source>
+        <translation>Universum %1</translation>
+    </message>
+    <message>
+        <location filename="../src/aboutdialog.cpp" line="115"/>
+        <source>Merges per second</source>
+        <translation>Merges pro Sekunde</translation>
+    </message>
+    <message>
+        <location filename="../src/aboutdialog.cpp" line="122"/>
+        <source>Bind status</source>
+        <translation>Verbindungsstand</translation>
+    </message>
+    <message>
+        <location filename="../src/aboutdialog.cpp" line="125"/>
+        <source>Unicast</source>
+        <translation>Unicast</translation>
+    </message>
+    <message>
+        <location filename="../src/aboutdialog.cpp" line="129"/>
+        <source>Multicast</source>
+        <translation>Multicast</translation>
+    </message>
+    <message>
+        <location filename="../src/aboutdialog.cpp" line="173"/>
+        <source>Unknown</source>
+        <translation>Unbekennt</translation>
+    </message>
+    <message>
+        <location filename="../src/aboutdialog.cpp" line="176"/>
+        <source>OK</source>
+        <translation>OK</translation>
+    </message>
+    <message>
+        <location filename="../src/aboutdialog.cpp" line="179"/>
+        <source>Failed</source>
+        <translation>Fehler</translation>
+    </message>
+</context>
+<context>
+    <name>pcapplaybacksender</name>
+    <message>
+        <location filename="../src/pcapplaybacksender.cpp" line="62"/>
+        <source>%1</source>
+        <translation></translation>
+    </message>
+    <message>
+        <location filename="../src/pcapplaybacksender.cpp" line="103"/>
+        <source>%1
+%2</source>
+        <translation></translation>
+    </message>
+    <message>
+        <location filename="../src/pcapplaybacksender.cpp" line="118"/>
+        <source>Unable to open required interface
+%1</source>
+        <translation>Benötigte Schnittstelle konnte nicht geöffnet werden
+%1</translation>
+    </message>
+    <message>
+        <location filename="../src/pcapplaybacksender.cpp" line="212"/>
+        <source>Error opening %1
+%2</source>
+        <translation>Fehler bei der Öffnung von %1
+%2</translation>
+    </message>
+    <message>
+        <location filename="../src/pcapplaybacksender.cpp" line="224"/>
+        <source>Error opening %1
+pcap_compile failed</source>
+        <translation>Fehler bei der Öffnung von %1
+pcap_compile failed</translation>
+    </message>
+    <message>
+        <location filename="../src/pcapplaybacksender.cpp" line="230"/>
+        <source>Error opening %1
+pcap_setfilter failed</source>
+        <translation>Fehler bei der Öffnung von %1
+pcap_setfilter failed</translation>
+    </message>
+</context>
+<context>
+    <name>sACNManager</name>
+    <message>
+        <source>Unable to allocate listener object
+
+sACNView must close now</source>
+        <translation type="vanished">Unable to allocate listener object
+
+sACNView must close now</translation>
+    </message>
+    <message>
+        <location filename="../src/sacn/streamingacn.cpp" line="137"/>
+        <source>Unable to allocate listener object
+
+sACNView must close now</source>
+        <translation type="unfinished"></translation>
+    </message>
+</context>
+<context>
+    <name>sACNUniverseListModel</name>
+    <message>
+        <location filename="../src/sacn/sacnuniverselistmodel.cpp" line="125"/>
+        <source>%1 (%2)</source>
+        <translation></translation>
+    </message>
+    <message>
+        <location filename="../src/sacn/sacnuniverselistmodel.cpp" line="133"/>
+        <source>Universe %1</source>
+        <translation>Universum %1</translation>
+    </message>
+    <message>
+        <location filename="../src/sacn/sacnuniverselistmodel.cpp" line="142"/>
+        <source> -- Interface Error</source>
+        <translation> -- Schnittstellenfehler</translation>
+    </message>
+    <message>
+        <location filename="../src/sacn/sacnuniverselistmodel.cpp" line="212"/>
+        <source>????</source>
+        <translation></translation>
+    </message>
+</context>
+<context>
+    <name>transmitwindow</name>
+    <message>
+        <location filename="../ui/transmitwindow.ui" line="14"/>
+        <source>Transmit</source>
+        <translation>Senden</translation>
+    </message>
+    <message>
+        <location filename="../ui/transmitwindow.ui" line="139"/>
+        <source>Source</source>
+        <translation>Quelle</translation>
+    </message>
+    <message>
+        <location filename="../ui/transmitwindow.ui" line="148"/>
+        <source>Mode</source>
+        <translation>Modus</translation>
+    </message>
+    <message>
+        <location filename="../ui/transmitwindow.ui" line="157"/>
+        <source>Multicast to</source>
+        <translation>Multicase nach</translation>
+    </message>
+    <message>
+        <location filename="../ui/transmitwindow.ui" line="170"/>
+        <source>Unicast to</source>
+        <translation>Unicast nach</translation>
+    </message>
+    <message>
+        <location filename="../ui/transmitwindow.ui" line="190"/>
+        <source>Blind-mode data</source>
+        <translation>Blind-Modus Daten</translation>
+    </message>
+    <message>
+        <location filename="../ui/transmitwindow.ui" line="211"/>
+        <source>Per-Source</source>
+        <translation>Per-Quelle</translation>
+    </message>
+    <message>
+        <location filename="../ui/transmitwindow.ui" line="216"/>
+        <source>Per-Address</source>
+        <translation>Per-Adresse</translation>
+    </message>
+    <message>
+        <location filename="../ui/transmitwindow.ui" line="227"/>
+        <source>Priority Mode:</source>
+        <translation>Prioritätsmodus:</translation>
+    </message>
+    <message>
+        <location filename="../ui/transmitwindow.ui" line="237"/>
+        <source>Priority:</source>
+        <translation>Priorität:</translation>
+    </message>
+    <message>
+        <location filename="../ui/transmitwindow.ui" line="247"/>
+        <source>Universe:</source>
+        <translation>Universum:</translation>
+    </message>
+    <message>
+        <location filename="../ui/transmitwindow.ui" line="275"/>
+        <source>Set up per-channel priorities</source>
+        <translation>Per-Kreis Prioritäten konfigurieren</translation>
+    </message>
+    <message>
+        <location filename="../ui/transmitwindow.ui" line="278"/>
+        <location filename="../ui/transmitwindow.ui" line="1455"/>
+        <location filename="../ui/transmitwindow.ui" line="1469"/>
+        <source>...</source>
+        <translation>...</translation>
+    </message>
+    <message>
+        <location filename="../ui/transmitwindow.ui" line="298"/>
+        <source>Protocol Version</source>
+        <translation>Protokollversion</translation>
+    </message>
+    <message>
+        <location filename="../ui/transmitwindow.ui" line="307"/>
+        <source>Ratified</source>
+        <translation>Ratified</translation>
+    </message>
+    <message>
+        <location filename="../ui/transmitwindow.ui" line="320"/>
+        <source>Draft</source>
+        <translation>Draft</translation>
+    </message>
+    <message>
+        <location filename="../ui/transmitwindow.ui" line="349"/>
+        <source>Source Name:</source>
+        <translation>Quellenname:</translation>
+    </message>
+    <message>
+        <location filename="../ui/transmitwindow.ui" line="375"/>
+        <location filename="../ui/transmitwindow.ui" line="407"/>
+        <location filename="../src/transmitwindow.cpp" line="283"/>
+        <source>Start</source>
+        <translation>Start</translation>
+    </message>
+    <message>
+        <location filename="../ui/transmitwindow.ui" line="396"/>
+        <source>Faders</source>
+        <translation>Faders</translation>
+    </message>
+    <message>
+        <location filename="../ui/transmitwindow.ui" line="416"/>
+        <source>Start at :</source>
+        <translation>Beginnen bei :</translation>
+    </message>
+    <message>
+        <location filename="../ui/transmitwindow.ui" line="439"/>
+        <source>Presets</source>
+        <translation>Presets</translation>
+    </message>
+    <message>
+        <location filename="../ui/transmitwindow.ui" line="516"/>
+        <source>7</source>
+        <translation></translation>
+    </message>
+    <message>
+        <location filename="../ui/transmitwindow.ui" line="546"/>
+        <source>8</source>
+        <translation></translation>
+    </message>
+    <message>
+        <location filename="../ui/transmitwindow.ui" line="576"/>
+        <source>9</source>
+        <translation></translation>
+    </message>
+    <message>
+        <location filename="../ui/transmitwindow.ui" line="606"/>
+        <source>4</source>
+        <translation></translation>
+    </message>
+    <message>
+        <location filename="../ui/transmitwindow.ui" line="636"/>
+        <source>5</source>
+        <translation></translation>
+    </message>
+    <message>
+        <location filename="../ui/transmitwindow.ui" line="666"/>
+        <source>6</source>
+        <translation></translation>
+    </message>
+    <message>
+        <location filename="../ui/transmitwindow.ui" line="696"/>
+        <source>AT</source>
+        <translation></translation>
+    </message>
+    <message>
+        <location filename="../ui/transmitwindow.ui" line="726"/>
+        <source>FULL</source>
+        <translation>VOLL</translation>
+    </message>
+    <message>
+        <location filename="../ui/transmitwindow.ui" line="756"/>
+        <source>CLEAR</source>
+        <translation>LÖSCHEN</translation>
+    </message>
+    <message>
+        <location filename="../ui/transmitwindow.ui" line="786"/>
+        <location filename="../ui/transmitwindow.ui" line="1518"/>
+        <source>0</source>
+        <translation></translation>
+    </message>
+    <message>
+        <location filename="../ui/transmitwindow.ui" line="816"/>
+        <source>AND</source>
+        <translation>UND</translation>
+    </message>
+    <message>
+        <location filename="../ui/transmitwindow.ui" line="846"/>
+        <source>1</source>
+        <translation></translation>
+    </message>
+    <message>
+        <location filename="../ui/transmitwindow.ui" line="876"/>
+        <source>3</source>
+        <translation></translation>
+    </message>
+    <message>
+        <location filename="../ui/transmitwindow.ui" line="906"/>
+        <source>2</source>
+        <translation></translation>
+    </message>
+    <message>
+        <location filename="../ui/transmitwindow.ui" line="936"/>
+        <source>THRU</source>
+        <translation>BIS</translation>
+    </message>
+    <message>
+        <location filename="../ui/transmitwindow.ui" line="966"/>
+        <source>ENTER</source>
+        <translation></translation>
+    </message>
+    <message>
+        <location filename="../ui/transmitwindow.ui" line="990"/>
+        <source>ALL OFF</source>
+        <translation>ALLES AUS</translation>
+    </message>
+    <message>
+        <location filename="../ui/transmitwindow.ui" line="1005"/>
+        <source>Channel Check</source>
+        <translation>Kreischeck</translation>
+    </message>
+    <message>
+        <location filename="../ui/transmitwindow.ui" line="1070"/>
+        <source>Previous</source>
+        <translation>Letze</translation>
+    </message>
+    <message>
+        <location filename="../ui/transmitwindow.ui" line="1115"/>
+        <source>Blink</source>
+        <translation>Blinken</translation>
+    </message>
+    <message>
+        <location filename="../ui/transmitwindow.ui" line="1175"/>
+        <source>Next</source>
+        <translation>Nächste</translation>
+    </message>
+    <message>
+        <location filename="../ui/transmitwindow.ui" line="1185"/>
+        <source>Fade Range</source>
+        <translation>Bereich überblenden</translation>
+    </message>
+    <message>
+        <location filename="../ui/transmitwindow.ui" line="1241"/>
+        <source>thru</source>
+        <translation>bis</translation>
+    </message>
+    <message>
+        <location filename="../ui/transmitwindow.ui" line="1294"/>
+        <source>Effect Type</source>
+        <translation>Effektart</translation>
+    </message>
+    <message>
+        <location filename="../ui/transmitwindow.ui" line="1303"/>
+        <source>Manual</source>
+        <translation>Manuell</translation>
+    </message>
+    <message>
+        <location filename="../ui/transmitwindow.ui" line="1313"/>
+        <location filename="../ui/transmitwindow.ui" line="1365"/>
+        <source>Sinewave</source>
+        <translation>Sinusoid</translation>
+    </message>
+    <message>
+        <location filename="../ui/transmitwindow.ui" line="1323"/>
+        <location filename="../ui/transmitwindow.ui" line="1378"/>
+        <source>Ramp</source>
+        <translation>Rampe</translation>
+    </message>
+    <message>
+        <location filename="../ui/transmitwindow.ui" line="1333"/>
+        <source>Chase</source>
+        <translation>Lauflicht</translation>
+    </message>
+    <message>
+        <location filename="../ui/transmitwindow.ui" line="1358"/>
+        <source>Snap</source>
+        <translation>Cut</translation>
+    </message>
+    <message>
+        <location filename="../ui/transmitwindow.ui" line="1391"/>
+        <source>Text</source>
+        <translation>Text</translation>
+    </message>
+    <message>
+        <location filename="../ui/transmitwindow.ui" line="1401"/>
+        <source>Date/Time</source>
+        <translation>Datum/Zeit</translation>
+    </message>
+    <message>
+        <location filename="../ui/transmitwindow.ui" line="1424"/>
+        <source>Speed - 1Hz</source>
+        <translation>Geschwindigkeit - 1Hz</translation>
+    </message>
+    <message>
+        <location filename="../ui/transmitwindow.ui" line="1545"/>
+        <source>Text to Scroll</source>
+        <translation>Lauftext</translation>
+    </message>
+    <message>
+        <location filename="../ui/transmitwindow.ui" line="1570"/>
+        <source>sACN!</source>
+        <translation>sACN!</translation>
+    </message>
+    <message>
+        <location filename="../ui/transmitwindow.ui" line="1619"/>
+        <source>EU Date Format (dd/mm/yy)</source>
+        <translation>EU Datumformat (dd/mm/yy)</translation>
+    </message>
+    <message>
+        <location filename="../ui/transmitwindow.ui" line="1629"/>
+        <source>US Date Format (mm/ddd/yy)</source>
+        <translation>USA Datumformat (mm/ddd/yy)</translation>
+    </message>
+    <message>
+        <location filename="../src/transmitwindow.cpp" line="223"/>
+        <source>Multicast to %1</source>
+        <translation>Multicast an %1</translation>
+    </message>
+    <message>
+        <location filename="../src/transmitwindow.cpp" line="288"/>
+        <source>Stop</source>
+        <translation>Stop</translation>
+    </message>
+    <message>
+        <location filename="../src/transmitwindow.cpp" line="304"/>
+        <source>Invalid Unicast Address</source>
+        <translation>Ungültige Unicast-Adresse</translation>
+    </message>
+    <message>
+        <location filename="../src/transmitwindow.cpp" line="305"/>
+        <source>Enter a valid unicast address</source>
+        <translation>Geben Sie eine gültige Unicast-Adresse ein</translation>
+    </message>
+    <message>
+        <location filename="../src/transmitwindow.cpp" line="392"/>
+        <source>Per address priority universe %1</source>
+        <translation>Per-Adresse Priorität Universum %1</translation>
+    </message>
+    <message>
+        <location filename="../src/transmitwindow.cpp" line="555"/>
+        <source>Fade Rate %1 Hz</source>
+        <translation>Überblendungsgechwindigkeit %1 Hz</translation>
+    </message>
+</context>
+</TS>