--- conflicted
+++ resolved
@@ -888,9 +888,9 @@
     </message>
     <message>
         <location filename="../src/main.cpp" line="82"/>
-        <source>This binary is intended for Windows XP only
-There are major issues mixed IPv4 and IPv6 enviroments
-
+        <source>This binary is intended for Windows XP only
+There are major issues mixed IPv4 and IPv6 enviroments
+
 Please ensure IPv6 is disabled</source>
         <translation type="unfinished"></translation>
     </message>
@@ -1066,13 +1066,13 @@
     </message>
     <message>
         <location filename="../src/logwindow.cpp" line="255"/>
-        <source>Failed to start logging to file
+        <source>Failed to start logging to file
 Error %1</source>
         <translation type="unfinished"></translation>
     </message>
     <message>
         <location filename="../src/xpwarning.h" line="14"/>
-        <source>This binary is intended for Windows XP only
+        <source>This binary is intended for Windows XP only
 This feature is unavailable</source>
         <translation type="unfinished"></translation>
     </message>
@@ -1258,6 +1258,11 @@
         <translation type="unfinished"></translation>
     </message>
     <message>
+        <location filename="../ui/snapshot.ui" line="179"/>
+        <source>Take All Snapshots</source>
+        <translation type="unfinished"></translation>
+    </message>
+    <message>
         <location filename="../ui/snapshot.ui" line="205"/>
         <source>{PLAY BUTTON}</source>
         <translation type="unfinished"></translation>
@@ -1272,22 +1277,10 @@
         <translation>5</translation>
     </message>
     <message>
-        <location filename="../ui/snapshot.ui" line="179"/>
-        <source>Take All Snapshots</source>
-        <translation type="unfinished"></translation>
-    </message>
-    <message>
         <source>Take Snapshot</source>
         <translation type="vanished">Prende Snapshot</translation>
     </message>
     <message>
-<<<<<<< HEAD
-        <location filename="../ui/snapshot.ui" line="157"/>
-        <location filename="../src/snapshot.cpp" line="97"/>
-        <location filename="../src/snapshot.cpp" line="121"/>
-        <location filename="../src/snapshot.cpp" line="139"/>
-=======
->>>>>>> aca08008
         <source>Play Back Snapshot</source>
         <translation type="vanished">Jouer Snapshot</translation>
     </message>
@@ -1296,69 +1289,45 @@
         <translation type="vanished">Rejouer le dernier Snapshot</translation>
     </message>
     <message>
-        <location filename="../src/snapshot.cpp" line="17"/>
+        <location filename="../src/snapshot.cpp" line="18"/>
         <source>Playback All Snapshots</source>
         <translation type="unfinished"></translation>
     </message>
     <message>
-<<<<<<< HEAD
-        <location filename="../src/snapshot.cpp" line="99"/>
-=======
-        <location filename="../src/snapshot.cpp" line="23"/>
+        <location filename="../src/snapshot.cpp" line="24"/>
         <source>Stop All Playback</source>
         <translation type="unfinished"></translation>
     </message>
     <message>
-        <location filename="../src/snapshot.cpp" line="36"/>
->>>>>>> aca08008
+        <location filename="../src/snapshot.cpp" line="37"/>
         <source>Add the universes you want to capture, then press Snapshot to capture a look</source>
         <translation>Ajoutez les univers que vouz voulez capturer, et appuyez sur Snapshot pour capturer un instantané</translation>
     </message>
     <message>
-<<<<<<< HEAD
-        <location filename="../src/snapshot.cpp" line="119"/>
-=======
-        <location filename="../src/snapshot.cpp" line="47"/>
->>>>>>> aca08008
+        <location filename="../src/snapshot.cpp" line="48"/>
         <source>Capturing snapshot in...</source>
         <translation>Capture de Snapshot en...</translation>
     </message>
     <message>
-<<<<<<< HEAD
-        <location filename="../src/snapshot.cpp" line="138"/>
-=======
-        <location filename="../src/snapshot.cpp" line="52"/>
->>>>>>> aca08008
+        <location filename="../src/snapshot.cpp" line="53"/>
         <source>Press Play to playback snapshot</source>
         <translation>Appuyez sur Jouer pour jouer le Snapshot</translation>
     </message>
     <message>
-<<<<<<< HEAD
-        <location filename="../src/snapshot.cpp" line="156"/>
-=======
-        <location filename="../src/snapshot.cpp" line="55"/>
+        <location filename="../src/snapshot.cpp" line="56"/>
         <source>Replaying Data</source>
         <translation type="unfinished"></translation>
     </message>
     <message>
->>>>>>> aca08008
         <source>Playing Back Data</source>
         <translation type="vanished">Données en cours de lecture</translation>
     </message>
     <message>
-<<<<<<< HEAD
-        <location filename="../src/snapshot.cpp" line="159"/>
-=======
->>>>>>> aca08008
         <source>Stop Playback</source>
         <translation type="vanished">Arrêter la lecture</translation>
     </message>
     <message>
-<<<<<<< HEAD
-        <location filename="../src/snapshot.cpp" line="258"/>
-=======
-        <location filename="../src/snapshot.cpp" line="103"/>
->>>>>>> aca08008
+        <location filename="../src/snapshot.cpp" line="104"/>
         <source> - Snapshot</source>
         <translation> - Snapshot</translation>
     </message>
@@ -1406,11 +1375,7 @@
     </message>
     <message>
         <location filename="../ui/universeview.ui" line="149"/>
-<<<<<<< HEAD
         <location filename="../src/universeview.cpp" line="379"/>
-=======
-        <location filename="../src/universeview.cpp" line="385"/>
->>>>>>> aca08008
         <source>Start Flicker Finder</source>
         <translation>Démarrer le Flicker Finder</translation>
     </message>
@@ -1480,47 +1445,29 @@
         <translation>Par Adresse</translation>
     </message>
     <message>
-<<<<<<< HEAD
         <location filename="../ui/universeview.ui" line="284"/>
         <source>Slots</source>
         <translation type="unfinished"></translation>
     </message>
     <message>
         <location filename="../src/universeview.cpp" line="150"/>
-=======
-        <location filename="../src/universeview.cpp" line="148"/>
->>>>>>> aca08008
         <source>N/A</source>
         <translation>N/A</translation>
     </message>
     <message>
-<<<<<<< HEAD
         <location filename="../src/universeview.cpp" line="152"/>
         <location filename="../src/universeview.cpp" line="173"/>
-=======
-        <location filename="../src/universeview.cpp" line="150"/>
-        <location filename="../src/universeview.cpp" line="171"/>
->>>>>>> aca08008
         <source>Yes</source>
         <translation>Oui</translation>
     </message>
     <message>
-<<<<<<< HEAD
         <location filename="../src/universeview.cpp" line="152"/>
         <location filename="../src/universeview.cpp" line="173"/>
-=======
-        <location filename="../src/universeview.cpp" line="150"/>
-        <location filename="../src/universeview.cpp" line="171"/>
->>>>>>> aca08008
         <source>No</source>
         <translation>Non</translation>
     </message>
     <message>
-<<<<<<< HEAD
         <location filename="../src/universeview.cpp" line="170"/>
-=======
-        <location filename="../src/universeview.cpp" line="168"/>
->>>>>>> aca08008
         <source>No DMX</source>
         <translation>Pas de DMX</translation>
     </message>
@@ -1541,66 +1488,42 @@
 Voir les diagnostiques pour plus d&apos;information</translation>
     </message>
     <message>
-<<<<<<< HEAD
         <location filename="../src/universeview.cpp" line="121"/>
-=======
-        <location filename="../src/universeview.cpp" line="119"/>
->>>>>>> aca08008
-        <source>Errors binding to interface
-
-Results will be inaccurate
-Possible reasons include permission issues
-or other applications
-
+        <source>Errors binding to interface
+
+Results will be inaccurate
+Possible reasons include permission issues
+or other applications
+
 See diagnostics for more info</source>
         <translation type="unfinished"></translation>
     </message>
     <message>
-<<<<<<< HEAD
         <location filename="../src/universeview.cpp" line="320"/>
-=======
-        <location filename="../src/universeview.cpp" line="324"/>
->>>>>>> aca08008
         <source>Address : %1
 </source>
         <translation>Adresse : %1
 </translation>
     </message>
     <message>
-<<<<<<< HEAD
         <location filename="../src/universeview.cpp" line="331"/>
-=======
-        <location filename="../src/universeview.cpp" line="335"/>
->>>>>>> aca08008
         <source>Winning Source : %1 @ %2 (Priority %3)</source>
         <translation>Source gagnante: %1 @ %2 (Priorité %3)</translation>
     </message>
     <message>
-<<<<<<< HEAD
         <location filename="../src/universeview.cpp" line="343"/>
-=======
-        <location filename="../src/universeview.cpp" line="347"/>
->>>>>>> aca08008
         <source>
 Other Source : %1 @ %2 (Priority %3)</source>
         <translation>
 Autre Source %1 @ %2 (Priorité %3)</translation>
     </message>
     <message>
-<<<<<<< HEAD
         <location filename="../src/universeview.cpp" line="350"/>
-=======
-        <location filename="../src/universeview.cpp" line="356"/>
->>>>>>> aca08008
         <source>No Sources</source>
         <translation>Auccune source</translation>
     </message>
     <message>
-<<<<<<< HEAD
         <location filename="../src/universeview.cpp" line="390"/>
-=======
-        <location filename="../src/universeview.cpp" line="396"/>
->>>>>>> aca08008
         <source>Stop Flicker Finder</source>
         <translation>Arrêterr le Flicker Finder</translation>
     </message>
@@ -1731,6 +1654,19 @@
         <location filename="../src/aboutdialog.cpp" line="172"/>
         <source>Failed</source>
         <translation>Echoué</translation>
+    </message>
+</context>
+<context>
+    <name>clsSnapshot</name>
+    <message>
+        <location filename="../src/clssnapshot.h" line="67"/>
+        <source>The snapshot &lt;i&gt;matches&lt;/i&gt; the other sources in this universe</source>
+        <translation type="unfinished"></translation>
+    </message>
+    <message>
+        <location filename="../src/clssnapshot.h" line="68"/>
+        <source>The snapshot &lt;i&gt;does not match&lt;/i&gt; the other sources in this universe</source>
+        <translation type="unfinished"></translation>
     </message>
 </context>
 <context>
@@ -1787,24 +1723,16 @@
 sACNView doit fermer mainteant</translation>
     </message>
     <message>
-<<<<<<< HEAD
         <location filename="../src/sacn/streamingacn.cpp" line="149"/>
-=======
-        <location filename="../src/sacn/streamingacn.cpp" line="147"/>
->>>>>>> aca08008
-        <source>Unable to allocate listener object
-
+        <source>Unable to allocate listener object
+
 sACNView must close now</source>
         <translation type="unfinished"></translation>
     </message>
     <message>
-<<<<<<< HEAD
         <location filename="../src/sacn/streamingacn.cpp" line="222"/>
-=======
-        <location filename="../src/sacn/streamingacn.cpp" line="220"/>
->>>>>>> aca08008
-        <source>Unable to allocate sender object
-
+        <source>Unable to allocate sender object
+
 sACNView must close now</source>
         <translation type="unfinished"></translation>
     </message>
@@ -1846,273 +1774,152 @@
         <translation>Source</translation>
     </message>
     <message>
-<<<<<<< HEAD
         <location filename="../ui/transmitwindow.ui" line="416"/>
-=======
-        <location filename="../ui/transmitwindow.ui" line="363"/>
->>>>>>> aca08008
         <source>Mode</source>
         <translation>Mode</translation>
     </message>
     <message>
-<<<<<<< HEAD
         <location filename="../ui/transmitwindow.ui" line="460"/>
-=======
-        <location filename="../ui/transmitwindow.ui" line="391"/>
->>>>>>> aca08008
         <source>Multicast to</source>
         <translation>Multicast vers</translation>
     </message>
     <message>
-<<<<<<< HEAD
         <location filename="../ui/transmitwindow.ui" line="444"/>
-=======
-        <location filename="../ui/transmitwindow.ui" line="410"/>
->>>>>>> aca08008
         <source>Unicast to</source>
         <translation>Unicast vers</translation>
     </message>
     <message>
-<<<<<<< HEAD
         <location filename="../ui/transmitwindow.ui" line="482"/>
-=======
-        <location filename="../ui/transmitwindow.ui" line="429"/>
->>>>>>> aca08008
         <source>Blind-mode data</source>
         <translation>Données du mode aveugle</translation>
     </message>
     <message>
-<<<<<<< HEAD
         <location filename="../ui/transmitwindow.ui" line="333"/>
-=======
-        <location filename="../ui/transmitwindow.ui" line="259"/>
->>>>>>> aca08008
         <source>Per-Source</source>
         <translation>Par-source</translation>
     </message>
     <message>
-<<<<<<< HEAD
         <location filename="../ui/transmitwindow.ui" line="338"/>
-=======
-        <location filename="../ui/transmitwindow.ui" line="264"/>
->>>>>>> aca08008
         <source>Per-Address</source>
         <translation>Par-adresse</translation>
     </message>
     <message>
-<<<<<<< HEAD
         <location filename="../ui/transmitwindow.ui" line="320"/>
-=======
-        <location filename="../ui/transmitwindow.ui" line="172"/>
->>>>>>> aca08008
         <source>Priority Mode:</source>
         <translation>Mode de priorité:</translation>
     </message>
     <message>
-<<<<<<< HEAD
         <location filename="../ui/transmitwindow.ui" line="388"/>
-=======
-        <location filename="../ui/transmitwindow.ui" line="156"/>
->>>>>>> aca08008
         <source>Priority:</source>
         <translation>Priorité:</translation>
     </message>
     <message>
-<<<<<<< HEAD
         <location filename="../ui/transmitwindow.ui" line="268"/>
-=======
-        <location filename="../ui/transmitwindow.ui" line="188"/>
->>>>>>> aca08008
         <source>Universe:</source>
         <translation>Univers:</translation>
     </message>
     <message>
-<<<<<<< HEAD
         <location filename="../ui/transmitwindow.ui" line="367"/>
-=======
-        <location filename="../ui/transmitwindow.ui" line="293"/>
->>>>>>> aca08008
         <source>Set up per-channel priorities</source>
         <translation>Réglage des priorités par circuit</translation>
     </message>
     <message>
-<<<<<<< HEAD
         <location filename="../ui/transmitwindow.ui" line="370"/>
         <location filename="../ui/transmitwindow.ui" line="1676"/>
         <location filename="../ui/transmitwindow.ui" line="1690"/>
-=======
-        <location filename="../ui/transmitwindow.ui" line="296"/>
-        <location filename="../ui/transmitwindow.ui" line="1617"/>
-        <location filename="../ui/transmitwindow.ui" line="1631"/>
->>>>>>> aca08008
         <source>...</source>
         <translation>...</translation>
     </message>
     <message>
-<<<<<<< HEAD
         <location filename="../ui/transmitwindow.ui" line="181"/>
-=======
-        <location filename="../ui/transmitwindow.ui" line="316"/>
->>>>>>> aca08008
         <source>Protocol Version</source>
         <translation>Version du protocol</translation>
     </message>
     <message>
-<<<<<<< HEAD
         <location filename="../ui/transmitwindow.ui" line="196"/>
-=======
-        <location filename="../ui/transmitwindow.ui" line="331"/>
->>>>>>> aca08008
         <source>Ratified</source>
         <translation>Ratified</translation>
     </message>
     <message>
-<<<<<<< HEAD
         <location filename="../ui/transmitwindow.ui" line="215"/>
-=======
-        <location filename="../ui/transmitwindow.ui" line="350"/>
->>>>>>> aca08008
         <source>Draft</source>
         <translation>Draft</translation>
     </message>
     <message>
-<<<<<<< HEAD
         <location filename="../ui/transmitwindow.ui" line="236"/>
-=======
-        <location filename="../ui/transmitwindow.ui" line="204"/>
->>>>>>> aca08008
         <source>Source Name:</source>
         <translation>Nom du Source:</translation>
     </message>
     <message>
-<<<<<<< HEAD
         <location filename="../ui/transmitwindow.ui" line="511"/>
         <location filename="../ui/transmitwindow.ui" line="543"/>
         <location filename="../src/transmitwindow.cpp" line="287"/>
-=======
-        <location filename="../ui/transmitwindow.ui" line="455"/>
-        <location filename="../ui/transmitwindow.ui" line="487"/>
-        <location filename="../src/transmitwindow.cpp" line="292"/>
->>>>>>> aca08008
         <source>Start</source>
         <translation>Démarrer</translation>
     </message>
     <message>
-<<<<<<< HEAD
         <location filename="../ui/transmitwindow.ui" line="532"/>
-=======
-        <location filename="../ui/transmitwindow.ui" line="476"/>
->>>>>>> aca08008
         <source>Faders</source>
         <translation>Faders</translation>
     </message>
     <message>
-<<<<<<< HEAD
         <location filename="../ui/transmitwindow.ui" line="552"/>
-=======
-        <location filename="../ui/transmitwindow.ui" line="496"/>
->>>>>>> aca08008
         <source>Start at :</source>
         <translation>Commencer à:</translation>
     </message>
     <message>
-<<<<<<< HEAD
         <location filename="../ui/transmitwindow.ui" line="575"/>
-=======
-        <location filename="../ui/transmitwindow.ui" line="519"/>
->>>>>>> aca08008
         <source>Presets</source>
         <translation>Presets</translation>
     </message>
     <message>
-<<<<<<< HEAD
         <location filename="../ui/transmitwindow.ui" line="750"/>
-=======
-        <location filename="../ui/transmitwindow.ui" line="694"/>
->>>>>>> aca08008
         <source>7</source>
         <translation>7</translation>
     </message>
     <message>
-<<<<<<< HEAD
         <location filename="../ui/transmitwindow.ui" line="780"/>
-=======
-        <location filename="../ui/transmitwindow.ui" line="724"/>
->>>>>>> aca08008
         <source>8</source>
         <translation>8</translation>
     </message>
     <message>
-<<<<<<< HEAD
         <location filename="../ui/transmitwindow.ui" line="810"/>
-=======
-        <location filename="../ui/transmitwindow.ui" line="754"/>
->>>>>>> aca08008
         <source>9</source>
         <translation>9</translation>
     </message>
     <message>
-<<<<<<< HEAD
         <location filename="../ui/transmitwindow.ui" line="840"/>
-=======
-        <location filename="../ui/transmitwindow.ui" line="784"/>
->>>>>>> aca08008
         <source>4</source>
         <translation>4</translation>
     </message>
     <message>
-<<<<<<< HEAD
         <location filename="../ui/transmitwindow.ui" line="870"/>
-=======
-        <location filename="../ui/transmitwindow.ui" line="814"/>
->>>>>>> aca08008
         <source>5</source>
         <translation>5</translation>
     </message>
     <message>
-<<<<<<< HEAD
         <location filename="../ui/transmitwindow.ui" line="900"/>
-=======
-        <location filename="../ui/transmitwindow.ui" line="844"/>
->>>>>>> aca08008
         <source>6</source>
         <translation>6</translation>
     </message>
     <message>
-<<<<<<< HEAD
         <location filename="../ui/transmitwindow.ui" line="1116"/>
-=======
-        <location filename="../ui/transmitwindow.ui" line="1060"/>
->>>>>>> aca08008
         <source>AT</source>
         <translation>AT</translation>
     </message>
     <message>
-<<<<<<< HEAD
         <location filename="../ui/transmitwindow.ui" line="1176"/>
-=======
-        <location filename="../ui/transmitwindow.ui" line="1120"/>
->>>>>>> aca08008
         <source>FULL</source>
         <translation>FULL</translation>
     </message>
     <message>
-<<<<<<< HEAD
         <location filename="../ui/transmitwindow.ui" line="1050"/>
-=======
-        <location filename="../ui/transmitwindow.ui" line="994"/>
->>>>>>> aca08008
         <source>CLEAR</source>
         <translation>EFFACER</translation>
     </message>
     <message>
-<<<<<<< HEAD
         <location filename="../ui/transmitwindow.ui" line="1020"/>
         <location filename="../ui/transmitwindow.ui" line="1739"/>
-=======
-        <location filename="../ui/transmitwindow.ui" line="964"/>
-        <location filename="../ui/transmitwindow.ui" line="1680"/>
->>>>>>> aca08008
         <source>0</source>
         <translation>0</translation>
     </message>
@@ -2121,286 +1928,163 @@
         <translation type="vanished">ET</translation>
     </message>
     <message>
-<<<<<<< HEAD
         <location filename="../ui/transmitwindow.ui" line="930"/>
-=======
-        <location filename="../ui/transmitwindow.ui" line="874"/>
->>>>>>> aca08008
         <source>1</source>
         <translation>1</translation>
     </message>
     <message>
-<<<<<<< HEAD
         <location filename="../ui/transmitwindow.ui" line="960"/>
-=======
-        <location filename="../ui/transmitwindow.ui" line="904"/>
->>>>>>> aca08008
         <source>3</source>
         <translation>3</translation>
     </message>
     <message>
-<<<<<<< HEAD
         <location filename="../ui/transmitwindow.ui" line="990"/>
-=======
-        <location filename="../ui/transmitwindow.ui" line="934"/>
->>>>>>> aca08008
         <source>2</source>
         <translation>2</translation>
     </message>
     <message>
-<<<<<<< HEAD
         <location filename="../ui/transmitwindow.ui" line="686"/>
-=======
-        <location filename="../ui/transmitwindow.ui" line="630"/>
->>>>>>> aca08008
         <source>THRU</source>
         <translation>JUSQU&apos;A</translation>
     </message>
     <message>
-<<<<<<< HEAD
         <location filename="../ui/transmitwindow.ui" line="291"/>
         <source>Slot Count</source>
         <translation type="unfinished"></translation>
     </message>
     <message>
         <location filename="../ui/transmitwindow.ui" line="656"/>
-=======
-        <location filename="../ui/transmitwindow.ui" line="600"/>
->>>>>>> aca08008
         <source>-</source>
         <translation type="unfinished"></translation>
     </message>
     <message>
-<<<<<<< HEAD
         <location filename="../ui/transmitwindow.ui" line="716"/>
-=======
-        <location filename="../ui/transmitwindow.ui" line="660"/>
->>>>>>> aca08008
         <source>+</source>
         <translation type="unfinished"></translation>
     </message>
     <message>
-<<<<<<< HEAD
         <location filename="../ui/transmitwindow.ui" line="1080"/>
-=======
-        <location filename="../ui/transmitwindow.ui" line="1024"/>
->>>>>>> aca08008
         <source>ENTER</source>
         <translation>ENTER</translation>
     </message>
     <message>
-<<<<<<< HEAD
         <location filename="../ui/transmitwindow.ui" line="1146"/>
-=======
-        <location filename="../ui/transmitwindow.ui" line="1090"/>
->>>>>>> aca08008
         <source>ALL OFF</source>
         <translation>TOUT A 0</translation>
     </message>
     <message>
-<<<<<<< HEAD
         <location filename="../ui/transmitwindow.ui" line="1206"/>
-=======
-        <location filename="../ui/transmitwindow.ui" line="1150"/>
->>>>>>> aca08008
         <source>OFFSET</source>
         <translation type="unfinished"></translation>
     </message>
     <message>
-<<<<<<< HEAD
         <location filename="../ui/transmitwindow.ui" line="1223"/>
-=======
-        <location filename="../ui/transmitwindow.ui" line="1167"/>
->>>>>>> aca08008
         <source>Channel Check</source>
         <translation>Test des Circuits</translation>
     </message>
     <message>
-<<<<<<< HEAD
         <location filename="../ui/transmitwindow.ui" line="1288"/>
-=======
-        <location filename="../ui/transmitwindow.ui" line="1232"/>
->>>>>>> aca08008
         <source>Previous</source>
         <translation>Précédent</translation>
     </message>
     <message>
-<<<<<<< HEAD
         <location filename="../ui/transmitwindow.ui" line="1333"/>
-=======
-        <location filename="../ui/transmitwindow.ui" line="1277"/>
->>>>>>> aca08008
         <source>Blink</source>
         <translation>Clignoter</translation>
     </message>
     <message>
-<<<<<<< HEAD
         <location filename="../ui/transmitwindow.ui" line="1393"/>
-=======
-        <location filename="../ui/transmitwindow.ui" line="1337"/>
->>>>>>> aca08008
         <source>Next</source>
         <translation>Suivant</translation>
     </message>
     <message>
-<<<<<<< HEAD
         <location filename="../ui/transmitwindow.ui" line="1403"/>
-=======
-        <location filename="../ui/transmitwindow.ui" line="1347"/>
->>>>>>> aca08008
         <source>Fade Range</source>
         <translation>Transfert Gamme de Circuits</translation>
     </message>
     <message>
-<<<<<<< HEAD
         <location filename="../ui/transmitwindow.ui" line="1459"/>
-=======
-        <location filename="../ui/transmitwindow.ui" line="1403"/>
->>>>>>> aca08008
         <source>thru</source>
         <translation>jusqu&apos;à</translation>
     </message>
     <message>
-<<<<<<< HEAD
         <location filename="../ui/transmitwindow.ui" line="1512"/>
-=======
-        <location filename="../ui/transmitwindow.ui" line="1456"/>
->>>>>>> aca08008
         <source>Effect Type</source>
         <translation>Type d&apos;Effet</translation>
     </message>
     <message>
-<<<<<<< HEAD
         <location filename="../ui/transmitwindow.ui" line="1521"/>
-=======
-        <location filename="../ui/transmitwindow.ui" line="1465"/>
->>>>>>> aca08008
         <source>Manual</source>
         <translation>Manuel</translation>
     </message>
     <message>
-<<<<<<< HEAD
         <location filename="../ui/transmitwindow.ui" line="1534"/>
         <location filename="../ui/transmitwindow.ui" line="1586"/>
-=======
-        <location filename="../ui/transmitwindow.ui" line="1475"/>
-        <location filename="../ui/transmitwindow.ui" line="1527"/>
->>>>>>> aca08008
         <source>Sinewave</source>
         <translation>Onde Sinusoïdale</translation>
     </message>
     <message>
-<<<<<<< HEAD
         <location filename="../ui/transmitwindow.ui" line="1544"/>
         <location filename="../ui/transmitwindow.ui" line="1599"/>
-=======
-        <location filename="../ui/transmitwindow.ui" line="1485"/>
-        <location filename="../ui/transmitwindow.ui" line="1540"/>
->>>>>>> aca08008
         <source>Ramp</source>
         <translation>Montée</translation>
     </message>
     <message>
-<<<<<<< HEAD
         <location filename="../ui/transmitwindow.ui" line="1554"/>
-=======
-        <location filename="../ui/transmitwindow.ui" line="1495"/>
->>>>>>> aca08008
         <source>Chase</source>
         <translation>Chenillard</translation>
     </message>
     <message>
-<<<<<<< HEAD
         <location filename="../ui/transmitwindow.ui" line="1579"/>
-=======
-        <location filename="../ui/transmitwindow.ui" line="1520"/>
->>>>>>> aca08008
         <source>Snap</source>
         <translation>Cut</translation>
     </message>
     <message>
-<<<<<<< HEAD
         <location filename="../ui/transmitwindow.ui" line="1612"/>
-=======
-        <location filename="../ui/transmitwindow.ui" line="1553"/>
->>>>>>> aca08008
         <source>Text</source>
         <translation>Texte</translation>
     </message>
     <message>
-<<<<<<< HEAD
         <location filename="../ui/transmitwindow.ui" line="1622"/>
-=======
-        <location filename="../ui/transmitwindow.ui" line="1563"/>
->>>>>>> aca08008
         <source>Date/Time</source>
         <translation>Date/Temps</translation>
     </message>
     <message>
-<<<<<<< HEAD
         <location filename="../ui/transmitwindow.ui" line="1645"/>
-=======
-        <location filename="../ui/transmitwindow.ui" line="1586"/>
->>>>>>> aca08008
         <source>Speed - 1Hz</source>
         <translation>Vitesse - 1Hz</translation>
     </message>
     <message>
-<<<<<<< HEAD
         <location filename="../ui/transmitwindow.ui" line="1766"/>
-=======
-        <location filename="../ui/transmitwindow.ui" line="1707"/>
->>>>>>> aca08008
         <source>Text to Scroll</source>
         <translation>Texte à défiler</translation>
     </message>
     <message>
-<<<<<<< HEAD
         <location filename="../ui/transmitwindow.ui" line="1791"/>
-=======
-        <location filename="../ui/transmitwindow.ui" line="1732"/>
->>>>>>> aca08008
         <source>sACN!</source>
         <translation>sACN!</translation>
     </message>
     <message>
-<<<<<<< HEAD
         <location filename="../ui/transmitwindow.ui" line="1840"/>
-=======
-        <location filename="../ui/transmitwindow.ui" line="1781"/>
->>>>>>> aca08008
         <source>EU Date Format (dd/mm/yy)</source>
         <translation>Format de date UE (jj/mm/aa)</translation>
     </message>
     <message>
-<<<<<<< HEAD
         <location filename="../ui/transmitwindow.ui" line="1850"/>
-=======
-        <location filename="../ui/transmitwindow.ui" line="1791"/>
->>>>>>> aca08008
         <source>US Date Format (mm/ddd/yy)</source>
         <translation>Format de date Etats-Unis (mm/jj/aa)</translation>
     </message>
     <message>
-<<<<<<< HEAD
         <location filename="../src/transmitwindow.cpp" line="238"/>
-=======
-        <location filename="../src/transmitwindow.cpp" line="232"/>
->>>>>>> aca08008
         <source>Multicast to %1</source>
         <translation>Multicast vers %1</translation>
     </message>
     <message>
-<<<<<<< HEAD
         <location filename="../src/transmitwindow.cpp" line="292"/>
-=======
-        <location filename="../src/transmitwindow.cpp" line="297"/>
->>>>>>> aca08008
         <source>Stop</source>
         <translation>Arrêter</translation>
     </message>
     <message>
-<<<<<<< HEAD
         <location filename="../src/transmitwindow.cpp" line="301"/>
         <source> - Universe %1</source>
         <translation type="unfinished"></translation>
@@ -2412,36 +2096,21 @@
     </message>
     <message>
         <location filename="../src/transmitwindow.cpp" line="316"/>
-=======
-        <location filename="../src/transmitwindow.cpp" line="313"/>
->>>>>>> aca08008
         <source>Invalid Unicast Address</source>
         <translation>Adresse Unicast Invalide</translation>
     </message>
     <message>
-<<<<<<< HEAD
         <location filename="../src/transmitwindow.cpp" line="317"/>
-=======
-        <location filename="../src/transmitwindow.cpp" line="314"/>
->>>>>>> aca08008
         <source>Enter a valid unicast address</source>
         <translation>Entrez une adresse valide</translation>
     </message>
     <message>
-<<<<<<< HEAD
         <location filename="../src/transmitwindow.cpp" line="407"/>
-=======
-        <location filename="../src/transmitwindow.cpp" line="400"/>
->>>>>>> aca08008
         <source>Per address priority universe %1</source>
         <translation>Priorité par adresse univers %1</translation>
     </message>
     <message>
-<<<<<<< HEAD
         <location filename="../src/transmitwindow.cpp" line="578"/>
-=======
-        <location filename="../src/transmitwindow.cpp" line="566"/>
->>>>>>> aca08008
         <source>Fade Rate %1 Hz</source>
         <translation>Vitesse de Transfert %1 Hz</translation>
     </message>
